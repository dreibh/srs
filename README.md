# Simple-RTMP-Server

[![CircleCI](https://circleci.com/gh/ossrs/srs/tree/develop.svg?style=svg)](https://circleci.com/gh/ossrs/srs/tree/develop)
[![Wechat](https://cloud.githubusercontent.com/assets/2777660/22814959/c51cbe72-ef92-11e6-81cc-32b657b285d5.png)](https://github.com/ossrs/srs/wiki/v1_CN_Contact#wechat)
[<img width="52" alt="Skype" src="https://cloud.githubusercontent.com/assets/2777660/24329166/3821a328-1230-11e7-844a-506a5d17dd3d.png">](https://github.com/ossrs/srs/wiki/v1_EN_Contact#skype-or-gitter)

SRS/3.0, [OuXuli][release3]<br/>
SRS是大娱乐直播领域广泛应用的野鸡服务器，志存高远不限于色情行业。<br/>
SRS's a simplest, conceptual integrated, industrial-strength live streaming origin cluster.

Download binaries from github.io: [Centos6-x86_64][centos0], [more...][more0]<br/>
Download binaries from ossrs.net: [Centos6-x86_64][centos1], [more...][more1]<br/>
About the wiki of SRS/3.0, please read [Chinese][srs_CN] or [English][srs_EN].

> Remark: SRS3 hasn't been released and it's really unstable, please use stable branches such as [SRS2](https://github.com/ossrs/srs/tree/2.0release) or [SRS1](https://github.com/ossrs/srs/tree/1.0release) instead, unless you can fix bugs and debug it.

## Content

* [About](#about)
* [Usage](#usage)
* [Wiki](#srs-30-wiki)
* [Features](#features)
* [v3.0 changes](#v3-changes)
* [v2.0 changes](#v2-changes)
* [v1.0 changes](#v1-changes)
* [Releases](#releases)
* [Compare](#compare)
* [Performance](#performance)
* [Architecture](#architecture)
* [System Architecture](#system-architecture)
* [Modularity Architecture](#modularity-architecture)
* [Stream Architecture](#stream-architecture)
* [Authors](#authors)
* [Mirrors](#mirrors)
* [System Requirements](#system-requirements)

## About

SRS's a simplest, conceptual integrated, industrial-strength live streaming origin cluster.

It's created in 2013.10, by winlin, patched by many developers.

> Remark: Although SRS is licenced under [MIT][LICENSE], but there are some depended libraries
which are distributed using their own licenses, please read [License Mixing][LicenseMixing].

We always choose the best arch to write simplest code.
It's easy to use for the English and Chinese wikis.
The embeded HTTP API and tracable log is useful to integrate.

All features are conceptual integrated.
The live streaming features include RTMP, HTTP-FLV, HLS, HDS and MPEG-DASH, covering major protocols.
The transform features include DVR, Transcode, Forward and Ingest, which is powerful and convenient.
The origin-edge and origin-origin clusters provide strong fault-tolerance and load-balance feature.
User can run SRS on LINUX and OSX, with CPUs such as X86, X64, ARM and MIPS.

> Remark: The origin-edge cluster is released, while the origin-origin cluster is coming soon.

The goal is industrial-strength live streaming origin cluster.
The utests will cover full use-scenarios to avoid bugs from new code.
Complex error logs the stack and message from each level.
The FT and LB cluster make the servies robust.

> Remark: We are working on utest now.

> Remark: About the milestone and product plan, please read ([CN][v1_CN_Product], [EN][v1_EN_Product]) wiki.

Enjoy it!

<a name="product"></a>

### Usage

<strong>Step 1:</strong> Get SRS.

```
git clone https://github.com/ossrs/srs &&
cd srs/trunk
```

> Note: Repository too large? Please clone from these [mirrors](#mirrors) instead.

<strong>Step 2:</strong> Build SRS.

```
./configure && make
```

> Remark: Recommend Centos6 64bits, for other OS please read wiki([CN][v3_CN_Build],[EN][v3_EN_Build]).

> Note: If you have multiple cores such as 4 cores CPU, please use `./configure --jobs=4 && make --jobs=4` to speeed up the build.

<strong>Step 3:</strong> Run SRS 

```
./objs/srs -c conf/srs.conf
```

<strong>From here, </strong> strongly recommend to try other main use-scenarios:

<<<<<<< HEAD
* Usage: How to delivery RTMP?([CN][v1_CN_SampleRTMP], [EN][v1_EN_SampleRTMP])
* Usage: How to delivery RTMP Edge Cluster?([CN][v3_CN_SampleRTMPCluster], [EN][v3_EN_SampleRTMPCluster])
* Usage: How to create a RTMP Origin Cluster?([CN][v3_CN_SampleOriginCluster], [EN][v3_EN_SampleOriginCluster])
* Usage: How to delivery HTTP FLV Live Streaming?([CN][v3_CN_SampleHttpFlv], [EN][v3_EN_SampleHttpFlv])
* Usage: How to delivery HTTP FLV Live Streaming Cluster?([CN][v3_CN_SampleHttpFlvCluster], [EN][v3_EN_SampleHttpFlvCluster])
* Usage: How to delivery HLS?([CN][v3_CN_SampleHLS], [EN][v3_EN_SampleHLS])
* Usage: How to delivery HLS for other codec?([CN][v3_CN_SampleTranscode2HLS], [EN][v3_EN_SampleTranscode2HLS])
* Usage: How to transode RTMP stream by FFMPEG?([CN][v2_CN_SampleFFMPEG], [EN][v2_EN_SampleFFMPEG])
* Usage: How to forward stream to other servers?([CN][v3_CN_SampleForward], [EN][v3_EN_SampleForward])
* Usage: How to deploy in low lantency mode?([CN][v3_CN_SampleRealtime], [EN][v3_EN_SampleRealtime])
* Usage: How to deploy on ARM or MIPS?([CN][v1_CN_SampleARM], [EN][v1_EN_SampleARM])
* Usage: How to ingest file/stream/device to RTMP?([CN][v1_CN_SampleIngest], [EN][v1_EN_SampleIngest])
* Usage: How to delivery HLS by embeded HTTP server?([CN][v3_CN_SampleHTTP], [EN][v3_EN_SampleHTTP])
* Usage: How to run the demostration of SRS? ([CN][v1_CN_SampleDemo], [EN][v1_EN_SampleDemo])
* Usage: How to publish h.264 raw stream as RTMP? ([CN][v3_CN_SrsLibrtmp2], [EN][v3_EN_SrsLibrtmp2])
* Usage: Who are using SRS?([CN][v1_CN_Sample])
* Usage: Why choose SRS? About the milestone and product plan? ([CN][v1_CN_Product], [EN][v1_EN_Product])

### SRS 3.0 wiki

Please select according to languages:
* [SRS 3.0 English][v3_EN_Home]
* [SRS 3.0 Chinese][v3_CN_Home]

### Features

- [x] Using coroutine by ST, it's really simple and stupid enough.
- [x] Support cluster which consists of origin ([CN][v1_CN_DeliveryRTMP],[EN][v1_EN_DeliveryRTMP]) and edge([CN][v3_CN_Edge], [EN][v3_EN_Edge]) server and uses RTMP as default transport protocol.
- [x] Origin server supports remuxing RTMP to HTTP-FLV([CN][v3_CN_SampleHttpFlv], [EN][v3_EN_SampleHttpFlv]) and HLS([CN][v3_CN_DeliveryHLS], [EN][v3_EN_DeliveryHLS]).
- [x] Edge server supports remuxing RTMP to HTTP-FLV([CN][v3_CN_SampleHttpFlv], [EN][v3_EN_SampleHttpFlv]). As for HLS([CN][v3_CN_DeliveryHLS], [EN][v3_EN_DeliveryHLS]) edge server, recomment to use HTTP edge server, such as [NGINX](http://nginx.org/).
- [x] Support HLS with audio-only([CN][v3_CN_DeliveryHLS2], [EN][v3_EN_DeliveryHLS2]), which need to build the timestamp from AAC samples, so we enhanced it please read [#547][bug #547].
- [x] Support HLS with mp3(h.264+mp3) audio codec, please read [bug #301][bug #301].
- [x] Support remuxing RTMP to http FLV/MP3/AAC/TS live streaming, please read wiki([CN][v2_CN_DeliveryHttpStream], [EN][v2_CN_DeliveryHttpStream]).
- [x] [Experimental] Support MPEG-DASH, the future live streaming protocol, read [#299][bug #299].
- [x] [Experimental] Support Adobe HDS(f4m), please read wiki([CN][v2_CN_DeliveryHDS], [EN][v2_EN_DeliveryHDS]).
- [x] [Experimental] Support pushing MPEG-TS over UDP, please read [bug #250][bug #250].
- [x] [Experimental] Support pushing RTSP, please read [bug #133][bug #133].
- [x] [Experimental] Support pushing FLV over HTTP POST, please read [wiki]([CN][v2_CN_Streamer2], [EN][v2_EN_Streamer2]).
- [x] Support ingesting([CN][v1_CN_Ingest], [EN][v1_EN_Ingest]) other protocols to SRS by FFMPEG.
- [x] Support RTMP long time(>4.6hours) publishing/playing, with the timestamp corrected.
- [x] Support publishing h264 raw stream([CN][v3_CN_SrsLibrtmp2], [EN][v3_EN_SrsLibrtmp2]) by srs-librtmp([CN][v3_CN_SrsLibrtmp], [EN][v3_EN_SrsLibrtmp]).
- [x] Support publishing aac adts raw stream([CN][v3_CN_SrsLibrtmp3], [EN][v3_EN_SrsLibrtmp3]) by srs-librtmp([CN][v3_CN_SrsLibrtmp], [EN][v3_EN_SrsLibrtmp]).
- [x] Support native HTTP server([CN][v3_CN_SampleHTTP], [EN][v3_EN_SampleHTTP]) for http api and http live streaming.
- [x] Support HTTP CORS for js in http api and http live streaming.
- [x] Support HTTP API([CN][v3_CN_HTTPApi], [EN][v3_EN_HTTPApi]) for system management.
- [x] Support HTTP RAW API, please read [#459][bug #459], [#470][bug #470], [#319][bug #319].
- [x] Support HTTP callback([CN][v3_CN_HTTPCallback], [EN][v3_EN_HTTPCallback]) for authentication and integration.
- [x] Support RTMP client library: srs-librtmp([CN][v3_CN_SrsLibrtmp], [EN][v3_EN_SrsLibrtmp])
- [x] Support Adobe FMS/AMS token traverse([CN][v3_CN_DRM2], [EN][v3_EN_DRM2]) authentication.
- [x] Support DVR([CN][v3_CN_DVR], [EN][v3_EN_DVR]) to record live streaming to FLV file.
- [x] Support DVR in MP4 format, read [#738][bug #738].
- [x] Support DVR control module like NGINX-RTMP, please read [#459][bug #459].
- [x] Support EXEC like NGINX-RTMP, please read [bug #367][bug #367].
- [x] Support security strategy including allow/deny publish/play IP([CN][v2_CN_Security], [EN][v2_EN_Security]).
- [x] Support low latency(0.1s+) transport model, please read [bug #257][bug #257].
- [x] Support gop-cache([CN][v3_CN_LowLatency2], [EN][v3_EN_LowLatency2]) for player fast startup.
- [x] Support Vhost([CN][v1_CN_RtmpUrlVhost], [EN][v1_EN_RtmpUrlVhost]) and \_\_defaultVhost\_\_.
- [x] Support reloading([CN][v1_CN_Reload], [EN][v1_EN_Reload]) to apply changes of config.
- [x] Support bandwidth testing([CN][v1_CN_BandwidthTestTool], [EN][v1_EN_BandwidthTestTool]) and flash client example.
- [x] Support listening at multiple ports.
- [x] Support forwarding([CN][v3_CN_Forward], [EN][v3_EN_Forward]) from master to slave server.
- [x] Support transcoding([CN][v3_CN_FFMPEG], [EN][v3_EN_FFMPEG]) live streaming by FFMPEG.
- [x] [Experimental] Support multiple processes by [dolphin][srs-dolphin] or [oryx][oryx].
- [x] [Experimental] Support big-data by sending messages to KAFKA, please read [#467][bug #467].
- [x] [Experimental] Support a simple [mgmt console][console], please read [srs-ngb][srs-ngb].
- [x] All wikis are writen in [Chinese][v3_CN_Home] and [English][v3_EN_Home]. 
- [x] Enhanced json, replace NXJSON(LGPL) with json-parser(BSD), read [#904][bug #904].
- [x] Support valgrind and latest ARM by patching ST, read [ST#1](https://github.com/ossrs/state-threads/issues/1) and [ST#2](https://github.com/ossrs/state-threads/issues/2).
- [x] Support tracable and session-based log([CN][v1_CN_SrsLog], [EN][v1_EN_SrsLog]).
- [x] High concurrency and performance([CN][v1_CN_Performance], [EN][v1_EN_Performance]), 6000+ connections(200kbps), CPU 82%, 203MB.
- [x] Enhanced complex error code with description and stack, read [#913][bug #913].
- [x] Enhanced RTMP url  which supports vhost in stream, read [#1059][bug #1059].
- [x] Support origin cluster, please read [#464][bug #464], [RTMP 302][bug #92].
- [ ] Utest cover almost all kernel code.
- [ ] Enhanced forwarding with vhost and variables.
- [ ] Support listen at IPv4 and IPv6, read [#460][bug #460].
- [ ] Support source cleanup for idle streams.
- [ ] Support H.265 by pushing H.265 over RTMP, deliverying in HLS, read [#465][bug #465].
- [ ] Support HLS+, the HLS edge server, please read [#466][bug #466] and [#468][bug #468].

> Remark: About the milestone and product plan, please read ([CN][v1_CN_Product], [EN][v1_EN_Product]) wiki.

<a name="history"></a>
<a name="change-logs"></a>

### V3 changes

* v3.0, 2018-02-16, Fix [#464][bug #464], support RTMP origin cluster. 3.0.29
* v3.0, 2018-02-13, Fix [#1057][bug #1057], switch to simple handshake. 3.0.28
* v3.0, 2018-02-13, Fix [#1059][bug #1059], merge from 2.0, supports url with vhost in stream. 3.0.27
* v3.0, 2018-01-01, Fix [#913][bug #913], support complex error. 3.0.26
* v3.0, 2017-06-04, Fix [#299][bug #299], support experimental MPEG-DASH. 3.0.25
* v3.0, 2017-05-30, Fix [#821][bug #821], support MP4 file parser. 3.0.24
* v3.0, 2017-05-30, Fix [#904][bug #904], replace NXJSON(LGPL) with json-parser(BSD). 3.0.23
* v3.0, 2017-04-16, Fix [#547][bug #547], support HLS audio in TS. 3.0.22
* v3.0, 2017-03-26, Fix [#820][bug #820], extract service for modules. 3.0.21
* v3.0, 2017-03-02, Fix [#786][bug #786], simply don't reuse object. 3.0.20
* v3.0, 2017-03-01, For [#110][bug #110], refine thread object. 3.0.19
* v3.0, 2017-02-12, Fix [#301][bug #301], user must config the codec in right way for HLS. 3.0.18
* v3.0, 2017-02-07, fix [#738][bug #738], support DVR general mp4. 3.0.17
* v3.0, 2017-01-19, for [#742][bug #742], refine source, meta and origin hub. 3.0.16
* v3.0, 2017-01-17, for [#742][bug #742], refine source, timeout, live cycle. 3.0.15
* v3.0, 2017-01-11, fix [#735][bug #735], config transform refer_publish invalid. 3.0.14
* v3.0, 2017-01-06, for [#730][bug #730], support config in/out ack size. 3.0.13
* v3.0, 2017-01-06, for [#711][bug #711], support perfile for transcode. 3.0.12
* v3.0, 2017-01-05, Fix [#727][bug #727], patch ST for valgrind and ARM. 3.0.11
* v3.0, 2017-01-05, for [#324][bug #324], always enable hstrs. 3.0.10
* v3.0, 2016-12-15, fix [#717][bug #717], [#691][bug #691], http api/static/stream support cors. 3.0.9
* v3.0, 2016-12-08, Fix [#105][bug #105], support log rotate signal SIGUSR1. 3.0.8
* v3.0, 2016-12-07, fix typo and refine grammar. 3.0.7
* v3.0, 2015-10-23, fix [#467][bug #467], support write log to kafka. 3.0.6
* v3.0, 2015-10-20, fix [#502][bug #502], support snapshot with http-callback or transcoder. 3.0.5
* v3.0, 2015-09-19, support amf0 and json to convert with each other.
* v3.0, 2015-09-19, json objects support dumps to string.
* v3.0, 2015-09-14, fix [#459][bug #459], support dvr raw api. 3.0.4
* v3.0, 2015-09-14, fix [#459][bug #459], dvr support apply filter for ng-control dvr module.
* v3.0, 2015-09-14, fix [#319][bug #319], http raw api support update global and vhost. 3.0.3
* v3.0, 2015-08-31, fix [#319][bug #319], http raw api support query global and vhost.
* v3.0, 2015-08-28, fix [#471][bug #471], api response the width and height. 3.0.2
* v3.0, 2015-08-25, fix [#367][bug #367], support nginx-rtmp exec. 3.0.1

### V2 changes
=======
* 2018-07-18, [Release v2.0-r3][r2.0r3], 2.0 release2, 2.0.248, 86775 lines.
* 2017-06-10, [Release v2.0-r2][r2.0r2], 2.0 release2, 2.0.243, 86670 lines.
* 2017-04-18, [Release v2.0-r1][r2.0r1], 2.0 release1, 2.0.239, 86515 lines.
* 2017-03-03, [Release v2.0-r0][r2.0r0], 2.0 release0, 2.0.234, 86373 lines.
* 2017-01-18, [Release v2.0-b4][r2.0b4], 2.0 beta4, 2.0.230, 86334 lines.
* 2016-11-13, [Release v2.0-b3][r2.0b3], 2.0 beta3, 2.0.223, 86685 lines.
* 2016-11-09, [Release v2.0-b2][r2.0b2], 2.0 beta2, 2.0.221, 86691 lines.
* 2016-09-09, [Release v2.0-b1][r2.0b1], 2.0 beta1, 2.0.215, 89941 lines.
* 2016-08-06, [Release v2.0-b0][r2.0b0], 2.0 beta0, 2.0.210, 89704 lines.
* 2015-12-23, [Release v2.0-a3][r2.0a3], 2.0 alpha3, 2.0.205, 89544 lines.
* 2015-10-08, [Release v2.0-a2][r2.0a2], 2.0 alpha2, 2.0.195, 89358 lines.
* 2015-09-14, [Release v2.0-a1][r2.0a1], 2.0 alpha1, 2.0.189, 89269 lines.
* 2015-08-23, [Release v2.0-a0][r2.0a0], 2.0 alpha0, 2.0.185, 89022 lines.
* 2015-05-23, [Release v1.0-r4][r1.0r4], bug fixed, 1.0.32, 59509 lines.
* 2015-03-19, [Release v1.0-r3][r1.0r3], bug fixed, 1.0.30, 59511 lines.
* 2015-02-12, [Release v1.0-r2][r1.0r2], bug fixed, 1.0.27, 59507 lines.
* 2015-01-15, [Release v1.0-r1][r1.0r1], bug fixed, 1.0.21, 59472 lines.
* 2014-12-05, [Release v1.0-r0][r1.0r0], all bug fixed, 1.0.10, 59391 lines.
* 2014-10-09, [Release v0.9.8][r1.0b0], all bug fixed, 1.0.0, 59316 lines.
* 2014-08-03, [Release v0.9.7][r1.0a7], config utest, all bug fixed. 57432 lines.
* 2014-07-13, [Release v0.9.6][r1.0a6], core/kernel/rtmp utest, refine bandwidth(as/js/srslibrtmp library). 50029 lines.
* 2014-06-27, [Release v0.9.5][r1.0a5], refine perf 3k+ clients, edge token traverse, [srs monitor](http://ossrs.net:1977), 30days online. 41573 lines.
* 2014-05-28, [Release v0.9.4][r1.0a4], support heartbeat, tracable log, fix mem leak and bugs. 39200 lines.
* 2014-05-18, [Release v0.9.3][r1.0a3], support mips, fms origin, json(http-api). 37594 lines.
* 2014-04-28, [Release v0.9.2][r1.0a2], support [dvr][v2_CN_DVR], android, [edge][v2_CN_Edge]. 35255 lines.
* 2014-04-07, [Release v0.9.1][r1.0a0], support [arm][v1_CN_SrsLinuxArm], [init.d][v1_CN_LinuxService], http [server][v2_CN_HTTPServer]/[api][v2_CN_HTTPApi], [ingest][v1_CN_SampleIngest]. 30000 lines.
* 2013-12-25, [Release v0.9.0][r0.9], support bandwidth test, player/encoder/chat [demos][v1_CN_SampleDemo]. 20926 lines.
* 2013-12-08, [Release v0.8.0][r0.8], support [http hooks callback][v2_CN_HTTPCallback], update [SB][srs-bench]. 19186 lines.
* 2013-12-03, [Release v0.7.0][r0.7], support [live stream transcoding][v2_CN_FFMPEG]. 17605 lines.
* 2013-11-29, [Release v0.6.0][r0.6], support [forward][v1_CN_Forward] stream to origin/edge. 16094 lines.
* 2013-11-26, [Release v0.5.0][r0.5], support [HLS(m3u8)][v2_CN_DeliveryHLS], fragment and window. 14449 lines.
* 2013-11-10, [Release v0.4.0][r0.4], support [reload][v1_CN_Reload] config, pause, longtime publish/play. 12500 lines.
* 2013-11-04, [Release v0.3.0][r0.3], support [vhost][v1_CN_RtmpUrlVhost], refer, gop cache, listen multiple ports. 11773 lines.
* 2013-10-25, [Release v0.2.0][r0.2], support [rtmp][v1_CN_RTMPHandshake] flash publish, h264, time jitter correct. 10125 lines.
* 2013-10-23, [Release v0.1.0][r0.1], support [rtmp FMLE/FFMPEG publish][v1_CN_DeliveryRTMP], vp6. 8287 lines.
* 2013-10-17, Created.

## History
>>>>>>> 59526716

* <strong>v2.0, 2018-07-18, [2.0 release3(2.0.248)][r2.0r3] released. 86775 lines.</strong>
* v2.0, 2018-07-17, Merge [#1176][bug #1176], fix scaned issues. 2.0.248
* v2.0, 2018-02-28, Merge [#1077][bug #1077], fix crash for edge HLS. 2.0.247
* v2.0, 2018-02-13, Fix [#1059][bug #1059], support vhost in stream parameters. 2.0.246
* v2.0, 2018-01-07, Merge [#1045][bug #1045], fix [#1044][bug #1044], TCP connection alive detection. 2.0.245
* v2.0, 2018-01-04, Merge [#1039][bug #1039], fix bug of init.d script.
* v2.0, 2018-01-01, Merge [#1033][bug #1033], allow user to add some specific flags. 2.0.244
* <strong>v2.0, 2017-06-10, [2.0 release2(2.0.243)][r2.0r2] released. 86670 lines.</strong>
* v2.0, 2017-05-29, Merge [#899][bug #899] to fix [#893][bug #893], ts PES ext length. 2.0.243
* v2.0, 2017-05-01, Fix [#865][bug #865], shouldn't remove ts/m3u8 when hls_dispose disabled. 2.0.242
* v2.0, 2017-04-30, Fix [#636][bug #636], FD leak for requesting empty HTTP stream. 2.0.241
* v2.0, 2017-04-23, Fix [#851][bug #851], HTTP API support number of video frames for FPS. 2.0.240
* <strong>v2.0, 2017-04-18, [2.0 release1(2.0.239)][r2.0r1] released. 86515 lines.</strong>
* v2.0, 2017-04-18, Fix [#848][bug #848], crash at HTTP fast buffer grow. 2.0.239
* v2.0, 2017-04-15, Fix [#844][bug #844], support Haivision encoder. 2.0.238
* v2.0, 2017-04-15, Merge [#846][bug #846], fix fd leak for FLV stream caster. 2.0.237
* v2.0, 2017-04-15, Merge [#841][bug #841], avoid the duplicated sps/pps in ts. 2.0.236
* v2.0, 2017-04-09, Fix [#834][bug #834], crash for TS context corrupt. 2.0.235
* <strong>v2.0, 2017-03-03, [2.0 release0(2.0.234)][r2.0r0] released. 86373 lines.</strong>
* v2.0, 2017-02-25, for [#730][bug #730], remove the test code. 2.0.234
* v2.0, 2017-02-09, fix [#503][bug #503] disable utilities when reload a source. 2.0.233
* v2.0, 2017-01-22, for [#752][bug #752] release the io then free it for kbps. 2.0.232
* v2.0, 2017-01-18, fix [#750][bug #750] use specific error code for dns resolve. 2.0.231
* <strong>v2.0, 2017-01-18, [2.0 beta4(2.0.230)][r2.0b4] released. 86334 lines.</strong>
* v2.0, 2017-01-18, fix [#749][bug #749], timestamp overflow for ATC. 2.0.230
* v2.0, 2017-01-11, fix [#740][bug #740], convert ts aac audio private stream 1 to common. 2.0.229
* v2.0, 2017-01-11, fix [#588][bug #588], kbps interface error. 2.0.228
* v2.0, 2017-01-11, fix [#736][bug #736], recovery the hls dispose. 2.0.227
* v2.0, 2017-01-10, refine hls html5 video template.
* v2.0, 2017-01-10, fix [#635][bug #635], hls support NonIDR(open gop). 2.0.226
* v2.0, 2017-01-06, for [#730][bug #730], reset ack follow flash player rules. 2.0.225
* v2.0, 2016-12-15, for [#513][bug #513], remove hls ram from srs2 to srs3+. 2.0.224
* <strong>v2.0, 2016-12-13, [2.0 beta3(2.0.223)][r2.0b3] released. 86685 lines.</strong>
* v2.0, 2016-12-13, fix [#713][bug #713], disable the source cleanup. 2.0.223
* v2.0, 2016-12-13, fix [#713][bug #713], refine source to avoid critical fetch and create. 2.0.222
* <strong>v2.0, 2016-11-09, [2.0 beta2(2.0.221)][r2.0b2] released. 86691 lines.</strong>
* v2.0, 2016-11-05, fix [#654][bug #654], crash when source cleanup for edge. 2.0.221
* v2.0, 2016-10-26, fix [#666][bug #666], crash when source cleanup for http-flv. 2.0.220
* v2.0, 2016-10-10, fix [#661][bug #661], close fd after thread stopped. 2.0.219
* v2.0, 2016-09-23, support asprocess for oryx. 2.0.218
* v2.0, 2016-09-23, support change work_dir for oryx.
* v2.0, 2016-09-15, fix [#640][bug #640], typo for rtmp type. 2.0.217
* v2.0, 2016-09-12, fix fast stream error bug. 2.0.216
* <strong>v2.0, 2016-09-09, [2.0 beta1(2.0.215)][r2.0b1] released. 89941 lines.</strong>
* v2.0, 2016-09-09, refine librtmp comments about NALUs. 2.0.215
* v2.0, 2016-09-05, fix memory leak at source. 2.0.214
* v2.0, 2016-09-05, fix memory leak at handshake. 2.0.213
* v2.0, 2016-09-04, support valgrind for [patched st](https://github.com/ossrs/state-threads/issues/2).
* v2.0, 2016-09-03, support all arm for [patched st](https://github.com/ossrs/state-threads/issues/1). 2.0.212
* v2.0, 2016-09-01, workaround [#511][bug #511] the fly stfd in close. 2.0.211
* v2.0, 2016-08-30, comment the pcr.
* v2.0, 2016-08-18, fix [srs-librtmp#4](https://github.com/ossrs/srs-librtmp/issues/4) filter frame.
* v2.0, 2016-08-10, fix socket timeout for librtmp.
* v2.0, 2016-08-08, fix the crash by srs_info log.
* <strong>v2.0, 2016-08-06, [2.0 beta0(2.0.210)][r2.0b0] released. 89704 lines.</strong>
* v2.0, 2016-05-17, fix the sps pps parse bug.
* v2.0, 2016-01-13, fix http reader bug, support infinite chunked. 2.0.209
* v2.0, 2016-01-09, merge [#559][pr #559] fix memory leak bug. 2.0.208
* v2.0, 2016-01-09, merge [#558][pr #558] add tcUrl for on_publish.
* v2.0, 2016-01-05, add keyword XCORE for coredump to identify the version. 2.0.207
* <strong>v2.0, 2015-12-23, [2.0 alpha3(2.0.205)][r2.0a3] released. 89544 lines.</strong>
* v2.0, 2015-12-22, for [#509][bug #509] always alloc big object at heap. 2.0.205
* v2.0, 2015-12-22, for [#418][bug #418] ignore null connect props to make RED5 happy. 2.0.204
* v2.0, 2015-12-22, for [#546][bug #546] thread terminate normally dispose bug. 2.0.203
* v2.0, 2015-12-22, for [#541][bug #541] failed when chunk size too small. 2.0.202
* v2.0, 2015-12-15, default hls_on_error to continue. 2.0.201
* v2.0, 2015-11-16, for [#518][bug #518] fix fd leak bug when fork. 2.0.200
* v2.0, 2015-11-05, for [#511][bug #511] fix bug for restart thread. 2.0.199
* v2.0, 2015-11-02, for [#515][bug #515] use srs_freepa and SrsAutoFreeA for array. 2.0.198
* v2.0, 2015-10-28, for [ExoPlayer #828][exo #828], remove duration for live.
* v2.0, 2015-10-28, for [ExoPlayer #828][exo #828], add av tag in flv header. 2.0.197
* v2.0, 2015-10-27, for [#512][bug #512] partial hotfix the hls pure audio. 2.0.196
* <strong>v2.0, 2015-10-08, [2.0 alpha2(2.0.195)][r2.0a2] released. 89358 lines.</strong>
* v2.0, 2015-10-04, for [#448][bug #448] fix the bug of response of http hooks. 2.0.195
* v2.0, 2015-10-01, for [#497][bug #497] response error when client not found to kickoff. 2.0.194
* v2.0, 2015-10-01, for [#495][bug #495] decrease the srs-librtmp size. 2.0.193
* v2.0, 2015-09-23, for [#485][bug #485] error when arm glibc 2.15+ or not i386/x86_64/amd64. 2.0.192
* v2.0, 2015-09-23, for [#485][bug #485] srs for respberrypi and cubieboard. 2.0.191
* v2.0, 2015-09-21, fix [#484][bug #484] hotfix the openssl build script 2.0.190
* <strong>v2.0, 2015-09-14, [2.0 alpha1(2.0.189)][r2.0a1] released. 89269 lines.</strong>
* v2.0, 2015-09-14, fix [#474][bug #474] config to donot parse width/height from sps. 2.0.189
* v2.0, 2015-09-14, for [#474][bug #474] always release publish for source.
* v2.0, 2015-09-14, for [#458][bug #458] http hooks use source thread cid. 2.0.188
* v2.0, 2015-09-14, for [#475][bug #475] fix http hooks crash for st context switch. 2.0.187
* v2.0, 2015-09-09, support reload utc_time. 2.0.186
* <strong>v2.0, 2015-08-23, [2.0 alpha0(2.0.185)][r2.0a0] released. 89022 lines.</strong>
* v2.0, 2015-08-22, HTTP API support JSONP by specifies the query string callback=xxx.
* v2.0, 2015-08-20, fix [#380][bug #380], srs-librtmp send sequence header when sps or pps changed.
* v2.0, 2015-08-18, close [#454][bug #454], support obs restart publish. 2.0.184
* v2.0, 2015-08-14, use reduce_sequence_header for stream control.
* v2.0, 2015-08-14, use send_min_interval for stream control. 2.0.183
* v2.0, 2015-08-12, enable the SRS_PERF_TCP_NODELAY and add config tcp_nodelay. 2.0.182
* v2.0, 2015-08-11, for [#442][bug #442] support kickoff connected client. 2.0.181
* v2.0, 2015-07-21, for [#169][bug #169] support default values for transcode. 2.0.180
* v2.0, 2015-07-21, fix [#435][bug #435] add pageUrl for HTTP callback on_play.
* v2.0, 2015-07-20, refine the hls, ignore packet when no sequence header. 2.0.179
* v2.0, 2015-07-16, for [#441][bug #441] use 30s timeout for first msg. 2.0.178
* v2.0, 2015-07-14, refine hls disable the time jitter, support not mix monotonically increase. 2.0.177
* v2.0, 2015-07-01, fix [#433][bug #433] fix the sps parse bug. 2.0.176
* v2.0, 2015-06-10, fix [#425][bug #425] refine the time jitter, correct (-inf,-250)+(250,+inf) to 10ms. 2.0.175
* v2.0, 2015-06-10, fix [#424][bug #424] fix aggregate timestamp bug. 2.0.174
* v2.0, 2015-06-06, fix [#421][bug #421] drop video for unkown RTMP header.
* v2.0, 2015-06-05, fix [#420][bug #420] remove ts for hls ram mode.
* v2.0, 2015-05-30, fix [#209][bug #209] cleanup hls when stop and timeout. 2.0.173.
* v2.0, 2015-05-29, fix [#409][bug #409] support pure video hls. 2.0.172.
* v2.0, 2015-05-28, support [srs-dolphin][srs-dolphin], the multiple-process SRS.
* v2.0, 2015-05-24, fix [#404][bug #404] register handler then start http thread. 2.0.167.
* v2.0, 2015-05-23, refine the thread, protocol, kbps code. 2.0.166
* v2.0, 2015-05-23, fix [#391][bug #391] copy request for async call.
* v2.0, 2015-05-22, fix [#397][bug #397] the USER_HZ maybe not 100. 2.0.165
* v2.0, 2015-05-22, for [#400][bug #400], parse when got entire http header, by feilong. 2.0.164.
* v2.0, 2015-05-19, merge from bravo system, add the rtmfp to bms(commercial srs). 2.0.163.
* v2.0, 2015-05-10, support push flv stream over HTTP POST to SRS.
* v2.0, 2015-04-20, support ingest hls live stream to RTMP.
* v2.0, 2015-04-15, for [#383][bug #383], support mix_correct algorithm. 2.0.161.
* v2.0, 2015-04-13, for [#381][bug #381], support reap hls/ts by gop or not. 2.0.160.
* v2.0, 2015-04-10, enhanced on_hls_notify, support HTTP GET when reap ts.
* v2.0, 2015-04-10, refine the hls deviation for floor algorithm.
* v2.0, 2015-04-08, for [#375][bug #375], fix hls bug, keep cc continous between ts files. 2.0.159.
* v2.0, 2015-04-04, for [#304][bug #304], rewrite annexb mux for ts, refer to apple sample. 2.0.157.
* v2.0, 2015-04-03, enhanced avc decode, parse the sps get width+height. 2.0.156.
* v2.0, 2015-04-03, for [#372][bug #372], support transform vhost of edge 2.0.155.
* v2.0, 2015-03-30, for [#366][bug #366], config hls to disable cleanup of ts. 2.0.154.
* v2.0, 2015-03-31, support server cycle handler. 2.0.153.
* v2.0, 2015-03-31, support on_hls for http hooks. 2.0.152.
* v2.0, 2015-03-31, enhanced hls, support deviation for duration. 2.0.151.
* v2.0, 2015-03-30, for [#351][bug #351], support config the m3u8/ts path for hls. 2.0.149.
* v2.0, 2015-03-17, for [#155][bug #155], osx(darwin) support demo with nginx and ffmpeg. 2.0.143.
* v2.0, 2015-03-15, start [2.0release branch][branch2], 80773 lines.
* v2.0, 2015-03-14, fix [#324][bug #324], support hstrs(http stream trigger rtmp source) edge mode. 2.0.140.
* v2.0, 2015-03-14, for [#324][bug #324], support hstrs(http stream trigger rtmp source) origin mode. 2.0.139.
* v2.0, 2015-03-12, fix [#328][bug #328], support adobe hds. 2.0.138.
* v2.0, 2015-03-10, fix [#155][bug #155], support osx(darwin) for mac pro. 2.0.137.
* v2.0, 2015-03-08, fix [#316][bug #316], http api provides stream/vhost/srs/server bytes, codec and count. 2.0.136.
* v2.0, 2015-03-08, fix [#310][bug #310], refine aac LC, support aac HE/HEv2. 2.0.134.
* v2.0, 2015-03-06, for [#322][bug #322], fix http-flv stream bug, support multiple streams. 2.0.133.
* v2.0, 2015-03-06, refine http request parse. 2.0.132.
* v2.0, 2015-03-01, for [#179][bug #179], revert dvr http api. 2.0.128.
* v2.0, 2015-02-24, for [#304][bug #304], fix hls bug, write pts/dts error. 2.0.124
* v2.0, 2015-02-19, refine dvr, append file when dvr file exists. 2.0.122.
* v2.0, 2015-02-19, refine pithy print to more easyer to use. 2.0.121.
* v2.0, 2015-02-18, fix [#133][bug #133], support push rtsp to srs. 2.0.120.
* v2.0, 2015-02-17, the join maybe failed, should use a variable to ensure thread terminated. 2.0.119.
* v2.0, 2015-02-15, for [#304][bug #304], support config default acodec/vcodec. 2.0.118.
* v2.0, 2015-02-15, for [#304][bug #304], rewrite hls/ts code, support h.264+mp3 for hls. 2.0.117.
* v2.0, 2015-02-12, for [#304][bug #304], use stringstream to generate m3u8, add hls_td_ratio. 2.0.116.
* v2.0, 2015-02-11, dev code ZhouGuowen for 2.0.115.
* v2.0, 2015-02-10, for [#311][bug #311], set pcr_base to dts. 2.0.114.
* v2.0, 2015-02-10, fix [the bug][p21] of ibmf format which decoded in annexb.
* v2.0, 2015-02-10, for [#310][bug #310], downcast aac SSR to LC. 2.0.113
* v2.0, 2015-02-03, fix [#136][bug #136], support hls without io(in ram). 2.0.112
* v2.0, 2015-01-31, for [#250][bug #250], support push MPEGTS over UDP to SRS. 2.0.111
* v2.0, 2015-01-29, build libfdk-aac in ffmpeg. 2.0.108
* v2.0, 2015-01-25, for [#301][bug #301], hls support h.264+mp3, ok for vlc. 2.0.107
* v2.0, 2015-01-25, for [#301][bug #301], http ts stream support h.264+mp3. 2.0.106
* v2.0, 2015-01-25, hotfix [#268][bug #268], refine the pcr start at 0, dts/pts plus delay. 2.0.105
* v2.0, 2015-01-25, hotfix [#151][bug #151], refine pcr=dts-800ms and use dts/pts directly. 2.0.104
* v2.0, 2015-01-23, hotfix [#151][bug #151], use absolutely overflow to make jwplayer happy. 2.0.103
* v2.0, 2015-01-22, for [#293][bug #293], support http live ts stream. 2.0.101.
* v2.0, 2015-01-19, for [#293][bug #293], support http live flv/aac/mp3 stream with fast cache. 2.0.100.
* v2.0, 2015-01-18, for [#293][bug #293], support rtmp remux to http flv live stream. 2.0.99.
* v2.0, 2015-01-17, fix [#277][bug #277], refine http server refer to go http-framework. 2.0.98
* v2.0, 2015-01-17, for [#277][bug #277], refine http api refer to go http-framework. 2.0.97
* v2.0, 2015-01-17, hotfix [#290][bug #290], use iformat only for rtmp input. 2.0.95
* v2.0, 2015-01-08, hotfix [#281][bug #281], fix hls bug ignore type-9 send aud. 2.0.93
* v2.0, 2015-01-03, fix [#274][bug #274], http-callback support on_dvr when reap a dvr file. 2.0.89
* v2.0, 2015-01-03, hotfix to remove the pageUrl for http callback. 2.0.88
* v2.0, 2015-01-03, fix [#179][bug #179], dvr support custom filepath by variables. 2.0.87
* v2.0, 2015-01-02, fix [#211][bug #211], support security allow/deny publish/play all/ip. 2.0.86
* v2.0, 2015-01-02, hotfix [#207][bug #207], trim the last 0 of log. 2.0.85
* v2.0, 2014-01-02, fix [#158][bug #158], http-callback check http status code ok(200). 2.0.84
* v2.0, 2015-01-02, hotfix [#216][bug #216], http-callback post in application/json content-type. 2.0.83
* v2.0, 2014-01-02, fix [#263][bug #263], srs-librtmp flv read tag should init size. 2.0.82
* v2.0, 2015-01-01, hotfix [#270][bug #270], memory leak for http client post. 2.0.81
* v2.0, 2014-12-12, fix [#266][bug #266], aac profile is object id plus one. 2.0.80
* v2.0, 2014-12-29, hotfix [#267][bug #267], the forward dest ep should use server. 2.0.79
* v2.0, 2014-12-29, hotfix [#268][bug #268], the hls pcr is negative when startup. 2.0.78
* v2.0, 2014-12-22, hotfix [#264][bug #264], ignore NALU when sequence header to make HLS happy. 2.0.76
* v2.0, 2014-12-20, hotfix [#264][bug #264], support disconnect publish connect when hls error. 2.0.75
* v2.0, 2014-12-12, fix [#257][bug #257], support 0.1s+ latency. 2.0.70
* v2.0, 2014-12-08, update wiki for mr([EN][v3_EN_LowLatency#merged-read], [CN][v3_CN_LowLatency#merged-read]) and mw([EN][v3_EN_LowLatency#merged-write], [CN][v3_CN_LowLatency#merged-write]).
* v2.0, 2014-12-07, fix [#251][bug #251], 10k+ clients, use queue cond wait and fast vector. 2.0.67
* v2.0, 2014-12-05, fix [#251][bug #251], 9k+ clients, use fast cache for msgs queue. 2.0.57
* v2.0, 2014-12-04, fix [#241][bug #241], add mw(merged-write) config. 2.0.53
* v2.0, 2014-12-04, for [#241][bug #241], support mr(merged-read) config and reload. 2.0.52.
* v2.0, 2014-12-04, enable [#241][bug #241] and [#248][bug #248], +25% performance, 2.5k publisher. 2.0.50
* v2.0, 2014-12-04, fix [#248][bug #248], improve about 15% performance for fast buffer. 2.0.49
* v2.0, 2014-12-03, fix [#244][bug #244], conn thread use cond to wait for recv thread error. 2.0.47.
* v2.0, 2014-12-02, merge [#239][p23], traverse the token before response connect. 2.0.45.
* v2.0, 2014-12-02, srs-librtmp support hijack io apis for st-load. 2.0.42.
* v2.0, 2014-12-01, for [#237][bug #237], refine syscall for recv, supports 1.5k clients. 2.0.41.
* v2.0, 2014-11-30, add qtcreate project file trunk/src/qt/srs/srs-qt.pro. 2.0.39.
* v2.0, 2014-11-29, fix [#235][bug #235], refine handshake, replace union with template method. 2.0.38.
* v2.0, 2014-11-28, fix [#215][bug #215], add srs_rtmp_dump tool. 2.0.37.
* v2.0, 2014-11-25, update PRIMARY, AUTHORS, CONTRIBUTORS rule. 2.0.32.
* v2.0, 2014-11-24, fix [#212][bug #212], support publish aac adts raw stream. 2.0.31.
* v2.0, 2014-11-22, fix [#217][bug #217], remove timeout recv, support 7.5k+ 250kbps clients. 2.0.30.
* v2.0, 2014-11-21, srs-librtmp add rtmp prefix for rtmp/utils/human apis. 2.0.29.
* v2.0, 2014-11-21, refine examples of srs-librtmp, add srs_print_rtmp_packet. 2.0.28.
* v2.0, 2014-11-20, fix [#212][bug #212], support publish audio raw frames. 2.0.27
* v2.0, 2014-11-19, fix [#213][bug #213], support compile [srs-librtmp on windows](https://github.com/winlinvip/srs.librtmp), [bug #213][bug #213]. 2.0.26
* v2.0, 2014-11-18, all wiki translated to English. 2.0.23.
* v2.0, 2014-11-15, fix [#204][bug #204], srs-librtmp drop duplicated sps/pps(sequence header). 2.0.22.
* v2.0, 2014-11-15, fix [#203][bug #203], srs-librtmp drop any video before sps/pps(sequence header). 2.0.21.
* v2.0, 2014-11-15, fix [#202][bug #202], fix memory leak of h.264 raw packet send in srs-librtmp. 2.0.20.
* v2.0, 2014-11-13, fix [#200][bug #200], deadloop when read/write 0 and ETIME. 2.0.16.
* v2.0, 2014-11-13, fix [#194][bug #194], writev multiple msgs, support 6k+ 250kbps clients. 2.0.15.
* v2.0, 2014-11-12, fix [#194][bug #194], optmized st for timeout recv. pulse to 500ms. 2.0.14.
* v2.0, 2014-11-11, fix [#195][bug #195], remove the confuse code st_usleep(0). 2.0.13.
* v2.0, 2014-11-08, fix [#191][bug #191], configure --export-librtmp-project and --export-librtmp-single. 2.0.11.
* v2.0, 2014-11-08, fix [#66][bug #66], srs-librtmp support write h264 raw packet. 2.0.9.
* v2.0, 2014-10-25, fix [#185][bug #185], AMF0 support 0x0B the date type codec. 2.0.7.
* v2.0, 2014-10-24, fix [#186][bug #186], hotfix for bug #186, drop connect args when not object. 2.0.6.
* v2.0, 2014-10-24, rename wiki/xxx to wiki/v1_CN_xxx. 2.0.3.
* v2.0, 2014-10-19, fix [#184][bug #184], support AnnexB in RTMP body for HLS. 2.0.2
* v2.0, 2014-10-18, remove supports for OSX(darwin). 2.0.1.
* v2.0, 2014-10-16, revert github srs README to English. 2.0.0.

### V1 changes

* <strong>v1.0, 2014-12-05, [1.0 release(1.0.10)][r1.0r0] released. 59391 lines.</strong>
* <strong>v1.0, 2014-10-09, [1.0 beta(1.0.0)][r1.0b0] released. 59316 lines.</strong>
* v1.0, 2014-10-08, fix [#151][bug #151], always reap ts whatever audio or video packet. 0.9.223.
* v1.0, 2014-10-08, fix [#162][bug #162], failed if no epoll. 0.9.222.
* v1.0, 2014-09-30, fix [#180][bug #180], crash for multiple edge publishing the same stream. 0.9.220.
* v1.0, 2014-09-26, fix hls bug, refine config and log, according to clion of jetbrains. 0.9.216. 
* v1.0, 2014-09-25, fix [#177][bug #177], dvr segment add config dvr_wait_keyframe. 0.9.213.
* v1.0, 2014-08-28, fix [#167][bug #167], add openssl includes to utest. 0.9.209.
* v1.0, 2014-08-27, max connections is 32756, for st use mmap default. 0.9.209
* v1.0, 2014-08-24, fix [#150][bug #150], forward should forward the sequence header when retry. 0.9.208.
* v1.0, 2014-08-22, for [#165][bug #165], refine dh wrapper, ensure public key is 128bytes. 0.9.206.
* v1.0, 2014-08-19, for [#160][bug #160], support forward/edge to flussonic, disable debug_srs_upnode to make flussonic happy. 0.9.201.
* v1.0, 2014-08-17, for [#155][bug #155], refine for osx, with ssl/http, disable statistics. 0.9.198.
* v1.0, 2014-08-06, fix [#148][bug #148], simplify the RTMP handshake key generation. 0.9.191.
* v1.0, 2014-08-06, fix [#147][bug #147], support identify the srs edge. 0.9.190.
* <strong>v1.0, 2014-08-03, [1.0 mainline7(0.9.189)][r1.0a7] released. 57432 lines.</strong>
* v1.0, 2014-08-03, fix [#79][bug #79], fix the reload remove edge assert bug. 0.9.189.
* v1.0, 2014-08-03, fix [#57][bug #57], use lock(acquire/release publish) to avoid duplicated publishing. 0.9.188.
* v1.0, 2014-08-03, fix [#85][bug #85], fix the segment-dvr sequence header missing. 0.9.187.
* v1.0, 2014-08-03, fix [#145][bug #145], refine ffmpeg log, check abitrate for libaacplus. 0.9.186.
* v1.0, 2014-08-03, fix [#143][bug #143], fix retrieve sys stat bug for all linux. 0.9.185.
* v1.0, 2014-08-02, fix [#138][bug #138], fix http hooks bug, regression bug. 0.9.184.
* v1.0, 2014-08-02, fix [#142][bug #142], fix tcp stat slow bug, use /proc/net/sockstat instead, refer to 'ss -s'. 0.9.183.
* v1.0, 2014-07-31, fix [#141][bug #141], support tun0(vpn network device) ip retrieve. 0.9.179.
* v1.0, 2014-07-27, support partially build on OSX(Darwin). 0.9.177
* v1.0, 2014-07-27, api connections add udp, add disk iops. 0.9.176
* v1.0, 2014-07-26, complete config utest. 0.9.173
* v1.0, 2014-07-26, fix [#124][bug #124], gop cache support disable video in publishing. 0.9.171.
* v1.0, 2014-07-23, fix [#121][bug #121], srs_info detail log compile failed. 0.9.168.
* v1.0, 2014-07-19, fix [#119][bug #119], use iformat and oformat for ffmpeg transcode. 0.9.163.
* <strong>v1.0, 2014-07-13, [1.0 mainline6(0.9.160)][r1.0a6] released. 50029 lines.</strong>
* v1.0, 2014-07-13, refine the bandwidth check/test, add as/js library, use srs-librtmp for linux tool. 0.9.159
* v1.0, 2014-07-12, complete rtmp stack utest. 0.9.156
* v1.0, 2014-07-06, fix [#81][bug #81], fix HLS codec info, IOS ok. 0.9.153.
* v1.0, 2014-07-06, fix [#103][bug #103], support all aac sample rate. 0.9.150.
* v1.0, 2014-07-05, complete kernel utest. 0.9.149
* v1.0, 2014-06-30, fix [#111][bug #111], always use 31bits timestamp. 0.9.143.
* v1.0, 2014-06-28, response the call message with null. 0.9.137
* v1.0, 2014-06-28, fix [#110][bug #110], thread start segment fault, thread cycle stop destroy thread. 0.9.136
* v1.0, 2014-06-27, fix [#109][bug #109], fix the system jump time, adjust system startup time. 0.9.135
* <strong>v1.0, 2014-06-27, [1.0 mainline5(0.9.134)][r1.0a5] released. 41573 lines.</strong>
* v1.0, 2014-06-27, SRS online 30days with RTMP/HLS.
* v1.0, 2014-06-25, fix [#108][bug #108], support config time jitter for encoder non-monotonical stream. 0.9.133
* v1.0, 2014-06-23, support report summaries in heartbeat. 0.9.132
* v1.0, 2014-06-22, performance refine, support [3k+][v1_CN_Performance#performancereport4k] connections(270kbps). 0.9.130
* v1.0, 2014-06-21, support edge [token traverse][v3_CN_DRM#tokentraverse], fix [#104][bug #104]. 0.9.129
* v1.0, 2014-06-19, add connections count to api summaries. 0.9.127
* v1.0, 2014-06-19, add srs bytes and kbps to api summaries. 0.9.126
* v1.0, 2014-06-18, add network bytes to api summaries. 0.9.125
* v1.0, 2014-06-14, fix [#98][bug #98], workaround for librtmp ping(fmt=1,cid=2 fresh stream). 0.9.124
* v1.0, 2014-05-29, support flv inject and flv http streaming with start=bytes. 0.9.122
* <strong>v1.0, 2014-05-28, [1.0 mainline4(0.9.120)][r1.0a4] released. 39200 lines.</strong>
* v1.0, 2014-05-27, fix [#87][bug #87], add source id for full trackable log. 0.9.120
* v1.0, 2014-05-27, fix [#84][bug #84], unpublish when edge disconnect. 0.9.119
* v1.0, 2014-05-27, fix [#89][bug #89], config to /dev/null to disable ffmpeg log. 0.9.117
* v1.0, 2014-05-25, fix [#76][bug #76], allow edge vhost to add or remove. 0.9.114
* v1.0, 2014-05-24, Johnny contribute [ossrs.net](http://ossrs.net). karthikeyan start to translate wiki to English.
* v1.0, 2014-05-22, fix [#78][bug #78], st joinable thread must be stop by other threads, 0.9.113
* v1.0, 2014-05-22, support amf0 StrictArray(0x0a). 0.9.111.
* v1.0, 2014-05-22, support flv parser, add amf0 to librtmp. 0.9.110
* v1.0, 2014-05-22, fix [#74][bug #74], add tcUrl for http callback on_connect, 0.9.109
* v1.0, 2014-05-19, support http heartbeat, 0.9.107
* <strong>v1.0, 2014-05-18, [1.0 mainline3(0.9.105)][r1.0a3] released. 37594 lines.</strong>
* v1.0, 2014-05-18, support http api json, to PUT/POST. 0.9.105
* v1.0, 2014-05-17, fix [#72][bug #72], also need stream_id for send_and_free_message. 0.9.101
* v1.0, 2014-05-17, rename struct to class. 0.9.100
* v1.0, 2014-05-14, fix [#67][bug #67] pithy print, stage must has a age. 0.9.98
* v1.0, 2014-05-13, fix mem leak for delete[] SharedPtrMessage array. 0.9.95
* v1.0, 2014-05-12, refine the kbps calc module. 0.9.93
* v1.0, 2014-05-12, fix bug [#64][bug #64]: install_dir=DESTDIR+PREFIX
* v1.0, 2014-05-08, fix [#36][bug #36]: never directly use \*(int32_t\*) for arm.
* v1.0, 2014-05-08, fix [#60][bug #60]: support aggregate message
* v1.0, 2014-05-08, fix [#59][bug #59], edge support FMS origin server. 0.9.92
* v1.0, 2014-05-06, fix [#50][bug #50], ubuntu14 build error.
* v1.0, 2014-05-04, support mips linux.
* v1.0, 2014-04-30, fix bug [#34][bug #34]: convert signal to io thread. 0.9.85
* v1.0, 2014-04-29, refine RTMP protocol completed, to 0.9.81
* <strong>v1.0, 2014-04-28, [1.0 mainline2(0.9.79)][r1.0a2] released. 35255 lines.</strong>
* v1.0, 2014-04-28, support full edge RTMP server. 0.9.79
* v1.0, 2014-04-27, support basic edge(play/publish) RTMP server. 0.9.78
* v1.0, 2014-04-25, add donation page. 0.9.76
* v1.0, 2014-04-21, support android app to start srs for internal edge. 0.9.72
* v1.0, 2014-04-19, support tool over srs-librtmp to ingest flv/rtmp. 0.9.71
* v1.0, 2014-04-17, support dvr(record live to flv file for vod). 0.9.69
* v1.0, 2014-04-11, add speex1.2 to transcode flash encoder stream. 0.9.58
* v1.0, 2014-04-10, support reload ingesters(add/remov/update). 0.9.57
* <strong>v1.0, 2014-04-07, [1.0 mainline(0.9.55)][r1.0a0] released. 30000 lines.</strong>
* v1.0, 2014-04-07, support [ingest][v1_CN_SampleIngest] file/stream/device.
* v1.0, 2014-04-05, support [http api][v3_CN_HTTPApi] and [http server][v2_CN_HTTPServer].
* v1.0, 2014-04-03, implements http framework and api/v1/version.
* v1.0, 2014-03-30, fix bug for st detecting epoll failed, force st to use epoll.
* v1.0, 2014-03-29, add wiki [Performance for RaspberryPi][v1_CN_RaspberryPi].
* v1.0, 2014-03-29, add release binary package for raspberry-pi. 
* v1.0, 2014-03-26, support RTMP ATC for HLS/HDS to support backup(failover).
* v1.0, 2014-03-23, support daemon, default start in daemon.
* v1.0, 2014-03-22, support make install/install-api and uninstall.
* v1.0, 2014-03-22, add ./etc/init.d/srs, refine to support make clean then make.
* v1.0, 2014-03-21, write pid to ./objs/srs.pid.
* v1.0, 2014-03-20, refine hls code, support pure audio HLS.
* v1.0, 2014-03-19, add vn/an for FFMPEG to drop video/audio for radio stream.
* v1.0, 2014-03-19, refine handshake, client support complex handshake, add utest.
* v1.0, 2014-03-16, fix bug on arm of st, the sp change from 20 to 8, for respberry-pi, @see [commit][p22]
* v1.0, 2014-03-16, support ARM([debian armhf, v7cpu][v1_CN_SrsLinuxArm]) with rtmp/ssl/hls/librtmp.
* v1.0, 2014-03-12, finish utest for amf0 codec.
* v1.0, 2014-03-06, add gperftools for mem leak detect, mem/cpu profile.
* v1.0, 2014-03-04, add gest framework for utest, build success.
* v1.0, 2014-03-02, add wiki [srs-librtmp][v3_CN_SrsLibrtmp], [SRS for arm][v1_CN_SrsLinuxArm], [product][v1_CN_Product]
* v1.0, 2014-03-02, srs-librtmp, client publish/play library like librtmp.
* v1.0, 2014-03-01, modularity, extract core/kernel/rtmp/app/main module.
* v1.0, 2014-02-28, support arm build(SRS/ST), add ssl to 3rdparty package.
* v1.0, 2014-02-28, add wiki [BuildArm][v3_CN_Build], [FFMPEG][v3_CN_FFMPEG], [Reload][v1_CN_Reload]
* v1.0, 2014-02-27, add wiki [LowLatency][v3_CN_LowLatency], [HTTPCallback][v3_CN_HTTPCallback], [ServerSideScript][v1_CN_ServerSideScript], [IDE][v2_CN_IDE]
* v1.0, 2014-01-19, add wiki [DeliveryHLS][v3_CN_DeliveryHLS]
* v1.0, 2014-01-12, add wiki [HowToAskQuestion][v1_CN_HowToAskQuestion], [RtmpUrlVhost][v1_CN_RtmpUrlVhost]
* v1.0, 2014-01-11, fix jw/flower player pause bug, which send closeStream actually.
* v1.0, 2014-01-05, add wiki [Build][v3_CN_Build], [Performance][v1_CN_Performance], [Forward][v3_CN_Forward]
* v1.0, 2014-01-01, change listen(512), chunk-size(60000), to improve performance.
* v1.0, 2013-12-27, merge from wenjie, the bandwidth test feature.
* <strong>v0.9, 2013-12-25, [v0.9][r0.9] released. 20926 lines.</strong>
* v0.9, 2013-12-25, fix the bitrate bug(in Bps), use enhanced microphone.
* v0.9, 2013-12-22, demo video meeting or chat(SRS+cherrypy+jquery+bootstrap).
* v0.9, 2013-12-22, merge from wenjie, support banwidth test.
* v0.9, 2013-12-22, merge from wenjie: support set chunk size at vhost level
* v0.9, 2013-12-21, add [players][player] for play and publish.
* v0.9, 2013-12-15, ensure the HLS(ts) is continous when republish stream.
* v0.9, 2013-12-15, fix the hls reload bug, feed it the sequence header.
* v0.9, 2013-12-15, refine protocol, use int64_t timestamp for ts and jitter.
* v0.9, 2013-12-15, support set the live queue length(in seconds), drop when full.
* v0.9, 2013-12-15, fix the forwarder reconnect bug, feed it the sequence header.
* v0.9, 2013-12-15, support reload the hls/forwarder/transcoder.
* v0.9, 2013-12-14, refine the thread model for the retry threads.
* v0.9, 2013-12-10, auto install depends tools/libs on centos/ubuntu.
* <strong>v0.8, 2013-12-08, [v0.8][r0.8] released. 19186 lines.</strong>
* v0.8, 2013-12-08, support [http hooks][v3_CN_HTTPCallback]: on_connect/close/publish/unpublish/play/stop.
* v0.8, 2013-12-08, support multiple http hooks for a event.
* v0.8, 2013-12-07, support http callback hooks, on_connect.
* v0.8, 2013-12-07, support network based cli and json result, add CherryPy 3.2.4.
* v0.8, 2013-12-07, update http/hls/rtmp load test tool [SB][srs-bench], use SRS rtmp sdk.
* v0.8, 2013-12-06, support max_connections, drop if exceed.
* v0.8, 2013-12-05, support log_dir, write ffmpeg log to file.
* v0.8, 2013-12-05, fix the forward/hls/encoder bug.
* <strong>v0.7, 2013-12-03, [v0.7][r0.7] released. 17605 lines.</strong>
* v0.7, 2013-12-01, support dead-loop detect for forwarder and transcoder.
* v0.7, 2013-12-01, support all ffmpeg filters and params.
* v0.7, 2013-11-30, support live stream transcoder by ffmpeg.
* v0.7, 2013-11-30, support --with/without -ffmpeg, build ffmpeg-2.1.
* v0.7, 2013-11-30, add ffmpeg-2.1, x264-core138, lame-3.99.5, libaacplus-2.0.2.
* <strong>v0.6, 2013-11-29, [v0.6][r0.6] released. 16094 lines.</strong>
* v0.6, 2013-11-29, add performance summary, 1800 clients, 900Mbps, CPU 90.2%, 41MB.
* v0.6, 2013-11-29, support forward stream to other edge server.
* v0.6, 2013-11-29, support forward stream to other origin server.
* v0.6, 2013-11-28, fix memory leak bug, aac decode bug.
* v0.6, 2013-11-27, support --with or --without -hls and -ssl options.
* v0.6, 2013-11-27, support AAC 44100HZ sample rate for iphone, adjust the timestamp.
* <strong>v0.5, 2013-11-26, [v0.5][r0.5] released. 14449 lines.</strong>
* v0.5, 2013-11-24, support HLS(m3u8), fragment and window.
* v0.5, 2013-11-24, support record to ts file for HLS.
* v0.5, 2013-11-21, add ts_info tool to demux ts file.
* v0.5, 2013-11-16, add rtmp players(OSMF/jwplayer5/jwplayer6).
* <strong>v0.4, 2013-11-10, [v0.4][r0.4] released. 12500 lines.</strong>
* v0.4, 2013-11-10, support config and reload the pithy print.
* v0.4, 2013-11-09, support reload config(vhost and its detail).
* v0.4, 2013-11-09, support reload config(listen and chunk_size) by SIGHUP(1).
* v0.4, 2013-11-09, support longtime(>4.6hours) publish/play.
* v0.4, 2013-11-09, support config the chunk_size.
* v0.4, 2013-11-09, support pause for live stream.
* <strong>v0.3, 2013-11-04, [v0.3][r0.3] released. 11773 lines.</strong>
* v0.3, 2013-11-04, support refer/play-refer/publish-refer.
* v0.3, 2013-11-04, support vhosts specified config.
* v0.3, 2013-11-02, support listen multiple ports.
* v0.3, 2013-11-02, support config file in nginx-conf style.
* v0.3, 2013-10-29, support pithy print log message specified by stage.
* v0.3, 2013-10-28, support librtmp without extended-timestamp in 0xCX chunk packet.
* v0.3, 2013-10-27, support cache last gop for client fast startup.
* <strong>v0.2, 2013-10-25, [v0.2][r0.2] released. 10125 lines.</strong>
* v0.2, 2013-10-25, support flash publish.
* v0.2, 2013-10-25, support h264/avc codec by rtmp complex handshake.
* v0.2, 2013-10-24, support time jitter detect and correct algorithm
* v0.2, 2013-10-24, support decode codec type to cache the h264/avc sequence header.
* <strong>v0.1, 2013-10-23, [v0.1][r0.1] released. 8287 lines.</strong>
* v0.1, 2013-10-23, support basic amf0 codec, simplify the api using c-style api.
* v0.1, 2013-10-23, support shared ptr msg for zero memory copy.
* v0.1, 2013-10-22, support vp6 codec with rtmp protocol specified simple handshake.
* v0.1, 2013-10-20, support multiple flash client play live streaming.
* v0.1, 2013-10-20, support FMLE/FFMPEG publish live streaming.
* v0.1, 2013-10-18, support rtmp message2chunk protocol(send\_message).
* v0.1, 2013-10-17, support rtmp chunk2message protocol(recv\_message).

### Releases

* 2017-03-03, [Release v2.0-r0][r2.0r0], 2.0 release0, 2.0.234, 86373 lines.
* 2016-11-13, [Release v2.0-b3][r2.0b3], 2.0 beta3, 2.0.223, 86685 lines.
* 2016-11-09, [Release v2.0-b2][r2.0b2], 2.0 beta2, 2.0.221, 86691 lines.
* 2016-09-09, [Release v2.0-b1][r2.0b1], 2.0 beta1, 2.0.215, 89941 lines.
* 2016-08-06, [Release v2.0-b0][r2.0b0], 2.0 beta0, 2.0.210, 89704 lines.
* 2015-12-23, [Release v2.0-a3][r2.0a3], 2.0 alpha3, 2.0.205, 89544 lines.
* 2015-10-08, [Release v2.0-a2][r2.0a2], 2.0 alpha2, 2.0.195, 89358 lines.
* 2015-09-14, [Release v2.0-a1][r2.0a1], 2.0 alpha1, 2.0.189, 89269 lines.
* 2015-08-23, [Release v2.0-a0][r2.0a0], 2.0 alpha0, 2.0.185, 89022 lines.
* 2015-05-23, [Release v1.0-r4][r1.0r4], bug fixed, 1.0.32, 59509 lines.
* 2015-03-19, [Release v1.0-r3][r1.0r3], bug fixed, 1.0.30, 59511 lines.
* 2015-02-12, [Release v1.0-r2][r1.0r2], bug fixed, 1.0.27, 59507 lines.
* 2015-01-15, [Release v1.0-r1][r1.0r1], bug fixed, 1.0.21, 59472 lines.
* 2014-12-05, [Release v1.0-r0][r1.0r0], all bug fixed, 1.0.10, 59391 lines.
* 2014-10-09, [Release v0.9.8][r1.0b0], all bug fixed, 1.0.0, 59316 lines.
* 2014-08-03, [Release v0.9.7][r1.0a7], config utest, all bug fixed. 57432 lines.
* 2014-07-13, [Release v0.9.6][r1.0a6], core/kernel/rtmp utest, refine bandwidth(as/js/srslibrtmp library). 50029 lines.
* 2014-06-27, [Release v0.9.5][r1.0a5], refine perf 3k+ clients, edge token traverse, [srs monitor](http://ossrs.net:1977), 30days online. 41573 lines.
* 2014-05-28, [Release v0.9.4][r1.0a4], support heartbeat, tracable log, fix mem leak and bugs. 39200 lines.
* 2014-05-18, [Release v0.9.3][r1.0a3], support mips, fms origin, json(http-api). 37594 lines.
* 2014-04-28, [Release v0.9.2][r1.0a2], support [dvr][v3_CN_DVR], android, [edge][v3_CN_Edge]. 35255 lines.
* 2014-04-07, [Release v0.9.1][r1.0a0], support [arm][v1_CN_SrsLinuxArm], [init.d][v1_CN_LinuxService], http [server][v2_CN_HTTPServer]/[api][v3_CN_HTTPApi], [ingest][v1_CN_SampleIngest]. 30000 lines.
* 2013-12-25, [Release v0.9.0][r0.9], support bandwidth test, player/encoder/chat [demos][v1_CN_SampleDemo]. 20926 lines.
* 2013-12-08, [Release v0.8.0][r0.8], support [http hooks callback][v3_CN_HTTPCallback], update [SB][srs-bench]. 19186 lines.
* 2013-12-03, [Release v0.7.0][r0.7], support [live stream transcoding][v3_CN_FFMPEG]. 17605 lines.
* 2013-11-29, [Release v0.6.0][r0.6], support [forward][v3_CN_Forward] stream to origin/edge. 16094 lines.
* 2013-11-26, [Release v0.5.0][r0.5], support [HLS(m3u8)][v3_CN_DeliveryHLS], fragment and window. 14449 lines.
* 2013-11-10, [Release v0.4.0][r0.4], support [reload][v1_CN_Reload] config, pause, longtime publish/play. 12500 lines.
* 2013-11-04, [Release v0.3.0][r0.3], support [vhost][v1_CN_RtmpUrlVhost], refer, gop cache, listen multiple ports. 11773 lines.
* 2013-10-25, [Release v0.2.0][r0.2], support [rtmp][v1_CN_RTMPHandshake] flash publish, h264, time jitter correct. 10125 lines.
* 2013-10-23, [Release v0.1.0][r0.1], support [rtmp FMLE/FFMPEG publish][v1_CN_DeliveryRTMP], vp6. 8287 lines.
* 2013-10-17, Created.

### Compare

Comparing with other media servers, SRS is much better and stronger, for details please read Product([CN][v1_CN_Compare]/[EN][v1_EN_Compare]).

#### Stream Delivery

|   Feature     |   SRS     |   NGINX   | CRTMPD    | FMS       |   WOWZA   |
|   ----------- |   ------- |   -----   | --------- | --------  |   ------  |
|   RTMP        |   Stable  |   Stable  |   Stable  |   Stable  |   Stable  |
|   HLS         |   Stable  |   Stable  |   X       |   Stable  |   Stable  |
|   HTTP FLV    |   Stable  |   X       |   X       |   X       |   X       |
|   HLS(aonly)  |   Stable  |   X       |   X       |   Stable  |   Stable  |
|   HDS         | Experiment|   X       |   X       |   Stable  |   Stable  |
|   MPEG-DASH   | Experiment|   X       |   X       |   X       |   X       |
|   HTTP Server |   Stable  |   Stable  |   X       |   X       |   Stable  |

#### Cluster

|   Feature     |   SRS     |   NGINX   | CRTMPD    | FMS       |   WOWZA   |
|   ----------- |   ------- |   -----   | --------- | --------  |   ------  |
|   RTMP Edge   |   Stable  |   X       |   X       |   Stable  |   X       |
|   RTMP Backup |   Stable  |   X       |   X       |   X       |   X       |
|   VHOST       |   Stable  |   X       |   X       |   Stable  |   Stable  |
|   Reload      |   Stable  |   X       |   X       |   X       |   X       |
|   Forward     |   Stable  |   X       |   X       |   X       |   X       |
|   ATC         |   Stable  |   X       |   X       |   X       |   X       |
|   KAFKA       | Experiment|   X       |   X       |   X       |   X       |

#### Stream Service

|   Feature     |   SRS     |   NGINX   | CRTMPD    | FMS       |   WOWZA   |
|   ----------- |   ------- |   -----   | --------- | --------  |   ------  |
|   DVR         |   Stable  |   Stable  |   X       |   X       |   Stable  |
|   DVR API     |   Stable  |   Stable  |   X       |   X       |   X       |
|   DVR MP4     |   Stable  |   X       |   X       |   X       |   X       |
|   EXEC        |   Stable  |   Stable  |   X       |   X       |   X       |
|   Transcode   |   Stable  |   X       |   X       |   X       |   Stable  |
|   HTTP API    |   Stable  |   Stable  |   X       |   X       |   Stable  |
| HTTP RAW API  |   Stable  |   X       |   X       |   X       |   X       |
|   HTTP hooks  |   Stable  |   X       |   X       |   X       |   X       |
|   GopCache    |   Stable  |   X       |   X       |   Stable  |   X       |
|   Security    |   Stable  |   Stable  |   X       |   X       |   Stable  |
| Token Traverse|   Stable  |   X       |   X       |   Stable  |   X       |

#### Efficiency

|   Feature     |   SRS     |   NGINX   | CRTMPD    | FMS       |   WOWZA   |
|   ----------- |   ------- |   -----   | --------- | --------  |   ------  |
|   Concurrency |   7.5k    |   3k      |   2k      |   2k      |   3k      |
|MultipleProcess| Experiment|   Stable  |   X       |   X       |   X       |
|   RTMP Latency|   0.1s    |   3s      |   3s      |   3s      |   3s      |
|   HLS Latency |   10s     |   30s     |   X       |   30s     |   30s     |

#### Stream Caster

|   Feature     |   SRS     |   NGINX   | CRTMPD    | FMS       |   WOWZA   |
|   ----------- |   ------- |   -----   | --------- | --------  |   ------  |
|   Ingest      |   Stable  |   X       |   X       |   X       |   X       |
|   Push MPEGTS | Experiment|   X       |   X       |   X       |   Stable  |
|   Push RTSP   | Experiment|   X       |   Stable  |   X       |   Stable  |
| Push HTTP FLV | Experiment|   X       |   X       |   X       |   X       |

#### Debug System

|   Feature     |   SRS     |   NGINX   | CRTMPD    | FMS       |   WOWZA   |
|   ----------- |   ------- |   -----   | --------- | --------  |   ------  |
|   BW check    |   Stable  |   X       |   X       |   X       |   X       |
| Tracable Log  |   Stable  |   X       |   X       |   X       |   X       |

#### Docs

|   Feature     |   SRS     |   NGINX   | CRTMPD    | FMS       |   WOWZA   |
|   ----------- |   ------- |   -----   | --------- | --------  |   ------  |
|   Demos       |   Stable  |   X       |   X       |   X       |   X       |
|   WIKI(EN+CN) |   Stable  |  EN only  |   X       |   X       |   Stable  |

#### Others 

|   Feature     |   SRS     |   NGINX   | CRTMPD    | FMS       |   WOWZA   |
|   ----------- |   ------- |   -----   | --------- | --------  |   ------  |
|   ARM/MIPS    |   Stable  |   Stable  |   X       |   X       |   X       |
| Client Library|   Stable  |   X       |   X       |   X       |   X       |

Remark:

1. Concurrency: We only benchmark the concurrency of single process.
1. MultipleProcess: SRS supports multiple processes by [go-oryx][oryx].
1. HLS aonly: HLS supports audio only mode without video stream.
1. BW check: The bandwidth check feature is used to detect the bandwidth between server and client.
1. Security: The security includes access control, token authentication and referer check.
1. Reload: SRS and Nginx supports reload, but nginx-rtmp doesn't.

### Performance

The performance benchmark data and corelative commits are listed here.

* See also: [Performance for x86/x64 Test Guide][v1_CN_Performance].
* See also: [Performance for RaspberryPi][v1_CN_RaspberryPi].
* For multiple processes performance, read [go-oryx][oryx].

#### Play RTMP benchmark

The data for playing RTMP was benchmarked by [SB][srs-bench]:


|   Update      |    SRS    |    Clients    |     Type      |    CPU    |  Memory   | Commit        |
| ------------- | --------- | ------------- | ------------- | --------- | --------  | ------------  |
|   2013-11-28  |   0.5.0   |   1.8k(1800)  |   players     |   90%     |   41M     |   -           |
|   2014-07-12  |   0.9.156 |   1.8k(1800)  |   players     |   68%     |   38MB    |   -           |
|   2014-07-12  |   0.9.156 |   2.7k(2700)  |   players     |   89%     |   61MB    |   [code][p6]  |
|   2014-11-11  |   1.0.5   |   2.7k(2700)  |   players     |   85%     |   66MB    |   -           |
|   2014-11-11  |   2.0.12  |   2.7k(2700)  |   players     |   85%     |   66MB    |   -           |
|   2014-11-12  |   2.0.14  |   2.7k(2700)  |   players     |   69%     |   59MB    |   -           |
|   2014-11-12  |   2.0.14  |   3.5k(3500)  |   players     |   95%     |   78MB    |   [code][p7]  |
|   2014-11-13  |   2.0.15  |   6.0k(6000)  |   players     |   82%     |   203MB   |   [code][p8]  |
|   2014-11-22  |   2.0.30  |   7.5k(7500)  |   players     |   87%     |   320MB   |   [code][p9]  |
|   2014-12-05  |   2.0.55  |   8.0k(8000)  |   players     |   89%     |   360MB   |   [code][p10] |
|   2014-12-05  |   2.0.57  |   9.0k(9000)  |   players     |   90%     |   468MB   |   [code][p11] |
|   2014-12-07  |   2.0.67  |   10k(10000)  |   players     |   95%     |   656MB   |   [code][p12] |

#### Publish RTMP benchmark

The data for publishing RTMP was benchmarked by [SB][srs-bench]:

|   Update      |    SRS    |    Clients    |     Type      |    CPU    |  Memory   | Commit        |
| ------------- | --------- | ------------- | ------------- | --------- | --------  | ------------  |
|   2014-12-03  |   1.0.10  |   1.2k(1200)  |   publishers  |   96%     |   43MB    |   -           |
|   2014-12-03  |   2.0.12  |   1.2k(1200)  |   publishers  |   96%     |   43MB    |   -           |
|   2014-12-03  |   2.0.47  |   1.2k(1200)  |   publishers  |   84%     |   76MB    |   [code][p1]  |
|   2014-12-03  |   2.0.47  |   1.4k(1400)  |   publishers  |   95%     |   140MB   |   -           |
|   2014-12-03  |   2.0.48  |   1.4k(1400)  |   publishers  |   95%     |   140MB   |   [code][p2]  |
|   2014-12-04  |   2.0.49  |   1.4k(1400)  |   publishers  |   68%     |   144MB   |   -           |
|   2014-12-04  |   2.0.49  |   2.5k(2500)  |   publishers  |   95%     |   404MB   |   [code][p3]  |
|   2014-12-04  |   2.0.51  |   2.5k(2500)  |   publishers  |   91%     |   259MB   |   [code][p4]  |
|   2014-12-04  |   2.0.52  |   4.0k(4000)  |   publishers  |   80%     |   331MB   |   [code][p5]  |

#### Play HTTP FLV benchmark

The data for playing HTTP FLV was benchmarked by [SB][srs-bench]:


|   Update      |    SRS    |    Clients    |     Type      |    CPU    |  Memory   | Commit        |
| ------------- | --------- | ------------- | ------------- | --------- | --------  | ------------  |
|   2014-05-24  |   2.0.167 |   1.0k(1000)  |   players     |   82%     |   86MB    |   -           |
|   2014-05-24  |   2.0.168 |   2.3k(2300)  |   players     |   92%     |   276MB   |   [code][p17] |
|   2014-05-24  |   2.0.169 |   3.0k(3000)  |   players     |   94%     |   188MB   |   [code][p18] |
|   2014-05-24  |   2.0.170 |   3.0k(3000)  |   players     |   89%     |   96MB    |   [code][p19] |
|   2014-05-25  |   2.0.171 |   6.0k(6000)  |   players     |   84%     |   297MB   |   [code][p20] |

#### Latency benchmark

The latency between encoder and player with realtime config([CN][v3_CN_LowLatency], [EN][v3_EN_LowLatency]):
|   

|   Update      |    SRS    |    VP6    |  H.264    |  VP6+MP3  | H.264+MP3 |
| ------------- | --------- | --------- | --------- | --------- | --------  |
|   2014-12-03  |   1.0.10  |   0.4s    |   0.4s    |   0.9s    |   1.2s    |
|   2014-12-12  |   2.0.70  |[0.1s][p13]|[0.4s][p14]|   1.0s    |   0.9s    |
|   2014-12-16  |   2.0.72  |   0.1s    |   0.4s    |[0.8s][p15]|[0.6s][p16]|

We used FMLE as encoder for benchmark. The latency of server was 0.1s+, 
and the bottleneck was the encoder. For more information, read 
[bug #257][bug #257-c0].

#### HLS overhead

About the overhead of HLS overhead, we compared FFMPEG and SRS.

| Bitrate   |   Duration    |   FLV(KB)     |   HLS(KB)     |   Overhead    |
| -------   |   --------    |   -------     |   --------    |   ---------   |
| 275kbps   |   600s        |   11144       |   12756       |   14.46%      |
| 260kbps   |   1860s       |   59344       |   68004       |   14.59%      |
| 697kbps   |   60s         |   5116        |   5476        |   7.03%       |
| 565kbps   |   453s        |   31316       |   33544       |   7.11%       |
| 565kbps   |   1813s       |   125224      |   134140      |   7.12%       |
| 861kbps   |   497s        |   52316       |   54924       |   4.98%       |
| 857kbps   |   1862s       |   195008      |   204768      |   5.00%       |
| 1301kbps  |   505s        |   80320       |   83676       |   4.17%       |
| 1312kbps  |   1915s       |   306920      |   319680      |   4.15%       |
| 2707kbps  |   600s        |   198356      |   204560      |   3.12%       |
| 2814kbps  |   1800s       |   618456      |   637660      |   3.10%       |
| 2828kbps  |   60s         |   20716       |   21356       |   3.08%       |
| 2599kbps  |   307s        |   97580       |   100672      |   3.16%       |
| 2640kbps  |   1283s       |   413880      |   426912      |   3.14%       |
| 5254kbps  |   71s         |   45832       |   47056       |   2.67%       |
| 5147kbps  |   370s        |   195040      |   200280      |   2.68%       |
| 5158kbps  |   1327s       |   835664      |   858092      |   2.68%       |

The HLS overhead is calc by: (HLS - FLV) / FLV * 100%.

The overhead should be larger than this benchmark(48kbps audio is best overhead), for we fix the [#512][bug #512].

## Architecture

SRS always use the simplest architecture to solve complex domain problems.

* System arch: the system structure and arch.
* Modularity arch: the main modularity of SRS.
* Stream arch: the stream dispatch arch of SRS.

### System Architecture

```
+------------------------------------------------------+
|                    Application                       |
|            Origin/Edge/HTTP-FLV/StreamCaster         |
+---------------+---------------+-----------+----------+
|   RAW API/    |     EXEC/     |  DVR/HLS  | FLV/TS/  |
|   API/hook    |   Transcoder  |  HDS/DASH | AMF0/JSON|
+---------------+---------------+-----------+ RTMP/RTSP|
|  http-parser  |  FFMPEG/x264  |  NGINX/ts | protocol |
+---------------+---------------+-----------+----------+
|              Network(state-threads)                  |
+------------------------------------------------------+
|    All Linux/Unix(RHEL,CentOS,Ubuntu,Fedora...)      |
+------------------------------------------------------+
```

### Modularity Architecture

```
+------------------------------------------------------+
|    SRS server    |   Programs in Main or Research    |
+------------------------------------------------------+
|  App(For SRS)    | Modules(1) |   research/librtmp   |
+------------------------------------------------------+
|    Service(C/S apps over ST)  | Libs(Export librtmp) |
+------------------------------------------------------+
|   Protocol Stack(RTMP/HTTP/RTSP/JSON/AMF/Format)     |
+------------------------------------------------------+
|      Kernel(File, Codec, Stream, LB services)        |
+------------------------------------------------------+
|         Core(Macros and very low-level APIs)         |
+------------------------------------------------------+
```

Remark:

1. Modules: SRS supports code-level modularity, read [modules][modules].

### Stream Architecture

```
+---------+              +----------+
| Publish |              |  Deliver |
+---|-----+              +----|-----+
+----------------------+-------------------------+----------------+
|     Input            | SRS(Simple RTMP Server) |     Output     |
+----------------------+-------------------------+----------------+
|                      |   +-> DASH -------------+-> DASH player  |
|    Encoder(1)        |   +-> RTMP/HDS  --------+-> Flash player |
|  (FMLE,FFMPEG, -rtmp-+->-+-> HLS/HTTP ---------+-> M3U8 player  |
|  Flash,XSPLIT,       |   +-> FLV/MP3/Aac/Ts ---+-> HTTP player  |
|  ......)             |   +-> Fowarder ---------+-> RTMP server  |
|                      |   +-> Transcoder -------+-> RTMP server  |
|                      |   +-> EXEC(5) ----------+-> External app |
|                      |   +-> DVR --------------+-> FLV file     |
|                      |   +-> BandwidthTest ----+-> Flash        |
+----------------------+                         |                |
|  MediaSource(2)      |                         |                |
|  (RTSP,FILE,         |                         |                |
|   HTTP,HLS,   --pull-+->-- Ingester(3) -(rtmp)-+-> SRS          |
|   Device,            |                         |                |
|   ......)            |                         |                |
+----------------------+                         |                |
|  MediaSource(2)      |                         |                |
|  (RTSP,FILE,         |                         |                |
|   HTTP,HLS,   --push-+->-- Streamer(4) -(rtmp)-+-> SRS          |
|   Device,            |                         |                |
|   ......)            |                         |                |
+----------------------+-------------------------+----------------+

```

Remark:

1. Encoder: Encoder pushs RTMP stream to SRS.
1. MediaSource: Supports any media source, ingesting by ffmpeg.
1. Ingester: Forks a ffmpeg(or other tools) to ingest as rtmp to SRS, please read [Ingest][v1_CN_Ingest].
1. Streamer: Remuxs other protocols to RTMP, please read [Streamer][v2_CN_Streamer].
1. EXEC: Like NGINX-RTMP, EXEC forks external tools for events, please read [ng-exec][v3_CN_NgExec].

### AUTHORS

There are two types of people that have contributed to the SRS project:

* AUTHORS: Contribute important features. Names of all authors responsed in NetConnection.connect and metadata. 
* CONTRIBUTORS: Submit patches, report bugs, add translations, help answer newbie questions, and generally make SRS much better.

About all AUTHORS and CONTRIBUTORS, read [AUTHORS.txt][authors].

A big THANK YOU goes to:

* All friends of SRS for [big supports][bigthanks].
* Genes amd Mabbott for creating [st][st]([state-threads][st2]).
* Michael Talyanksy for introducing us to use st.
* Roman Arutyunyan for creating [nginx-rtmp][nginx-rtmp] for SRS to refer to. 
* Joyent for creating [http-parser][http-parser] for http-api for SRS.
* Igor Sysoev for creating [nginx][nginx] for SRS to refer to.
* [FFMPEG][FFMPEG] and [libx264][libx264] group for SRS to use as transcoder.
* Guido van Rossum for creating Python for api-server for SRS.

### Mirrors

OSChina: [http://git.oschina.net/winlinvip/srs.oschina][oschina], the GIT usage([CN][v1_CN_Git], [EN][v1_EN_Git])

```
git clone https://git.oschina.net/winlinvip/srs.oschina.git
```

> Remark: For users in China, recomment to use mirror from CSDN or OSChina, because they are much faster.

Github: [https://github.com/ossrs/srs][srs], the GIT usage([CN][v1_CN_Git], [EN][v1_EN_Git])

```
git clone https://github.com/ossrs/srs.git
```

Gitlab: [https://gitlab.com/winlinvip/srs-gitlab][gitlab], the GIT usage([CN][v1_CN_Git], [EN][v1_EN_Git])

```
git clone https://gitlab.com/winlinvip/srs-gitlab.git
```

### System Requirements

Supported operating systems and hardware:

* All Linux , both 32 and 64 bits
* Apple OSX(Darwin), both 32 and 64bits.
* All hardwares with x86/x86_64/arm/mips cpu.

Beijing, 2013.10<br/>
Winlin


[p1]: https://github.com/ossrs/srs/commit/787ab674e38734ea8e0678101614fdcd84645dc8
[p2]: https://github.com/ossrs/srs/commit/f35ec2155b1408d528a9f37da7904c9625186bcf
[p3]: https://github.com/ossrs/srs/commit/29324fab469e0f7cef9ad04ffdbce832ac7dd9ff
[p4]: https://github.com/ossrs/srs/commit/f57801eb46c16755b173984b915a4166922df6a6
[p5]: https://github.com/ossrs/srs/commit/5589b13d2e216b91f97afb78ee0c011b2fccf7da
[p6]: https://github.com/ossrs/srs/commit/1ae3e6c64cc5cee90e6050c26968ebc3c18281be
[p7]: https://github.com/ossrs/srs/commit/8acd143a7a152885b815999162660fd4e7a3f247
[p8]: https://github.com/ossrs/srs/commit/cc6aca9ad55342a06440ce7f3b38453776b2b2d1
[p9]: https://github.com/ossrs/srs/commit/58136ec178e3d47db6c90a59875d7e40946936e5
[p10]: https://github.com/ossrs/srs/commit/58136ec178e3d47db6c90a59875d7e40946936e5
[p11]: https://github.com/ossrs/srs/commit/9ee138746f83adc26f0e236ec017f4d68a300004
[p12]: https://github.com/ossrs/srs/commit/1311b6fe6576fd7b9c6d299b0f8f2e8d202f4bf8
[p13]: https://github.com/ossrs/srs/commit/10297fab519811845b549a8af40a6bcbd23411e8
[p14]: https://github.com/ossrs/srs/commit/10297fab519811845b549a8af40a6bcbd23411e8
[p15]: https://github.com/ossrs/srs/commit/0d6b91039d408328caab31a1077d56a809b6bebc
[p16]: https://github.com/ossrs/srs/commit/0d6b91039d408328caab31a1077d56a809b6bebc
[p17]: https://github.com/ossrs/srs/commit/fc995473eb02c7cf64b5b212b456e11f34aa7984
[p18]: https://github.com/ossrs/srs/commit/960341b9b2b9646270ccfd113b4dd784d9826c73
[p19]: https://github.com/ossrs/srs/commit/4df19ba99a4e4d80cd89b304f9298d343497bec9
[p20]: https://github.com/ossrs/srs/commit/d12fc7fcc5b2e9e3c8ee5c7da01d0e41c8f8ca4a
[p21]: https://github.com/ossrs/srs/commit/87519aaae835199e5adb60c0ae2c1cd24939448c
[p22]: https://github.com/ossrs/srs/commit/5a4373d4835758188b9a1f03005cea0b6ddc62aa
[p23]: https://github.com/ossrs/srs/pull/239
[pr #558]: https://github.com/ossrs/srs/pull/558
[pr #559]: https://github.com/ossrs/srs/pull/559

[authors]: https://github.com/ossrs/srs/blob/develop/AUTHORS.txt
[bigthanks]: https://github.com/ossrs/srs/wiki/v1_CN_Product#bigthanks
[st]: https://github.com/winlinvip/state-threads
[st2]: http://sourceforge.net/projects/state-threads/
[state-threads]: http://sourceforge.net/projects/state-threads/
[nginx-rtmp]: https://github.com/arut/nginx-rtmp-module
[http-parser]: https://github.com/joyent/http-parser
[nginx]: http://nginx.org/
[FFMPEG]: http://ffmpeg.org/
[libx264]: http://www.videolan.org/
[srs]: https://github.com/ossrs/srs
[csdn]: https://code.csdn.net/winlinvip/srs-csdn
[oschina]: http://git.oschina.net/winlinvip/srs.oschina
[srs-dolphin]: https://github.com/ossrs/srs-dolphin
[oryx]: https://github.com/ossrs/go-oryx
[srs-bench]: https://github.com/ossrs/srs-bench
[srs-ngb]: https://github.com/ossrs/srs-ngb
[srs-librtmp]: https://github.com/ossrs/srs-librtmp
[gitlab]: https://gitlab.com/winlinvip/srs-gitlab
[console]: http://ossrs.net:1985/console
[player]: http://ossrs.net/players/srs_player.html
[modules]: https://github.com/ossrs/srs/blob/develop/trunk/modules/readme.txt

[v1_CN_Git]: https://github.com/ossrs/srs/wiki/v1_CN_Git
[v1_EN_Git]: https://github.com/ossrs/srs/wiki/v1_EN_Git
[v1_CN_SampleRTMP]: https://github.com/ossrs/srs/wiki/v1_CN_SampleRTMP
[v1_EN_SampleRTMP]: https://github.com/ossrs/srs/wiki/v1_EN_SampleRTMP
[v3_CN_SampleRTMPCluster]: https://github.com/ossrs/srs/wiki/v3_CN_SampleRTMPCluster
[v3_EN_SampleRTMPCluster]: https://github.com/ossrs/srs/wiki/v3_EN_SampleRTMPCluster
[v3_CN_SampleOriginCluster]: https://github.com/ossrs/srs/wiki/v3_CN_SampleOriginCluster
[v3_EN_SampleOriginCluster]: https://github.com/ossrs/srs/wiki/v3_EN_SampleOriginCluster
[v3_CN_SampleHLS]: https://github.com/ossrs/srs/wiki/v3_CN_SampleHLS
[v3_EN_SampleHLS]: https://github.com/ossrs/srs/wiki/v3_EN_SampleHLS
[v3_CN_SampleTranscode2HLS]: https://github.com/ossrs/srs/wiki/v3_CN_SampleTranscode2HLS
[v3_EN_SampleTranscode2HLS]: https://github.com/ossrs/srs/wiki/v3_EN_SampleTranscode2HLS
[v2_CN_SampleFFMPEG]: https://github.com/ossrs/srs/wiki/v2_CN_SampleFFMPEG
[v2_EN_SampleFFMPEG]: https://github.com/ossrs/srs/wiki/v2_EN_SampleFFMPEG
[v3_CN_SampleForward]: https://github.com/ossrs/srs/wiki/v3_CN_SampleForward
[v3_EN_SampleForward]: https://github.com/ossrs/srs/wiki/v3_EN_SampleForward
[v3_CN_SampleRealtime]: https://github.com/ossrs/srs/wiki/v3_CN_SampleRealtime
[v3_EN_SampleRealtime]: https://github.com/ossrs/srs/wiki/v3_EN_SampleRealtime
[v1_CN_SampleARM]: https://github.com/ossrs/srs/wiki/v1_CN_SampleARM
[v1_EN_SampleARM]: https://github.com/ossrs/srs/wiki/v1_EN_SampleARM
[v1_CN_SampleIngest]: https://github.com/ossrs/srs/wiki/v1_CN_SampleIngest
[v1_EN_SampleIngest]: https://github.com/ossrs/srs/wiki/v1_EN_SampleIngest
[v3_CN_SampleHTTP]: https://github.com/ossrs/srs/wiki/v3_CN_SampleHTTP
[v3_EN_SampleHTTP]: https://github.com/ossrs/srs/wiki/v3_EN_SampleHTTP
[v1_CN_SampleDemo]: https://github.com/ossrs/srs/wiki/v1_CN_SampleDemo
[v1_EN_SampleDemo]: https://github.com/ossrs/srs/wiki/v1_EN_SampleDemo
[v3_CN_SrsLibrtmp2]: https://github.com/ossrs/srs/wiki/v3_CN_SrsLibrtmp#publish-h264-raw-data
[v3_EN_SrsLibrtmp2]: https://github.com/ossrs/srs/wiki/v3_EN_SrsLibrtmp#publish-h264-raw-data
[v1_CN_Sample]: https://github.com/ossrs/srs/wiki/v1_CN_Sample
[v1_EN_Sample]: https://github.com/ossrs/srs/wiki/v1_EN_Sample
[v1_CN_Product]: https://github.com/ossrs/srs/wiki/v1_CN_Product
[v1_EN_Product]: https://github.com/ossrs/srs/wiki/v1_EN_Product
[v1-wiki-cn]: https://github.com/ossrs/srs/wiki/v1-wiki-cn
[v1-wiki-en]: https://github.com/ossrs/srs/wiki/v1-wiki-en
[v2-wiki-cn]: https://github.com/ossrs/srs/wiki/v2-wiki-cn
[v2-wiki-en]: https://github.com/ossrs/srs/wiki/v2-wiki-en
[v3_CN_Home]: https://github.com/ossrs/srs/wiki/v3_CN_Home
[v3_EN_Home]: https://github.com/ossrs/srs/wiki/v3_EN_Home
[donation0]: http://winlinvip.github.io/srs.release/donation/index.html
[donation1]: http://www.ossrs.net/srs.release/donation/index.html
[donation2]: http://www.ossrs.net/srs.release/donation/paypal.html
[donations]: https://github.com/ossrs/srs/blob/develop/DONATIONS.txt

[v1_CN_Compare]: https://github.com/ossrs/srs/wiki/v1_CN_Compare
[v1_EN_Compare]: https://github.com/ossrs/srs/wiki/v1_EN_Compare
[v3_CN_Build]: https://github.com/ossrs/srs/wiki/v3_CN_Build
[v3_EN_Build]: https://github.com/ossrs/srs/wiki/v3_EN_Build
[v1_CN_Performance]: https://github.com/ossrs/srs/wiki/v1_CN_Performance
[v1_EN_Performance]: https://github.com/ossrs/srs/wiki/v1_EN_Performance
[v1_CN_DeliveryRTMP]: https://github.com/ossrs/srs/wiki/v1_CN_DeliveryRTMP
[v1_EN_DeliveryRTMP]: https://github.com/ossrs/srs/wiki/v1_EN_DeliveryRTMP
[v3_CN_Edge]: https://github.com/ossrs/srs/wiki/v3_CN_Edge
[v3_EN_Edge]: https://github.com/ossrs/srs/wiki/v3_EN_Edge
[v1_CN_RtmpUrlVhost]: https://github.com/ossrs/srs/wiki/v1_CN_RtmpUrlVhost
[v1_EN_RtmpUrlVhost]: https://github.com/ossrs/srs/wiki/v1_EN_RtmpUrlVhost
[v1_CN_RTMPHandshake]: https://github.com/ossrs/srs/wiki/v1_CN_RTMPHandshake
[v1_EN_RTMPHandshake]: https://github.com/ossrs/srs/wiki/v1_EN_RTMPHandshake
[v2_CN_HTTPServer]: https://github.com/ossrs/srs/wiki/v2_CN_HTTPServer
[v2_EN_HTTPServer]: https://github.com/ossrs/srs/wiki/v2_EN_HTTPServer
[v3_CN_DeliveryHLS]: https://github.com/ossrs/srs/wiki/v3_CN_DeliveryHLS
[v3_EN_DeliveryHLS]: https://github.com/ossrs/srs/wiki/v3_EN_DeliveryHLS
[v3_CN_DeliveryHLS2]: https://github.com/ossrs/srs/wiki/v3_CN_DeliveryHLS#hlsaudioonly
[v3_EN_DeliveryHLS2]: https://github.com/ossrs/srs/wiki/v3_EN_DeliveryHLS#hlsaudioonly
[v1_CN_Reload]: https://github.com/ossrs/srs/wiki/v1_CN_Reload
[v1_EN_Reload]: https://github.com/ossrs/srs/wiki/v1_EN_Reload
[v3_CN_LowLatency2]: https://github.com/ossrs/srs/wiki/v3_CN_LowLatency#gop-cache
[v3_EN_LowLatency2]: https://github.com/ossrs/srs/wiki/v3_EN_LowLatency#gop-cache
[v3_CN_Forward]: https://github.com/ossrs/srs/wiki/v3_CN_Forward
[v3_EN_Forward]: https://github.com/ossrs/srs/wiki/v3_EN_Forward
[v3_CN_FFMPEG]: https://github.com/ossrs/srs/wiki/v3_CN_FFMPEG
[v3_EN_FFMPEG]: https://github.com/ossrs/srs/wiki/v3_EN_FFMPEG
[v3_CN_HTTPCallback]: https://github.com/ossrs/srs/wiki/v3_CN_HTTPCallback
[v3_EN_HTTPCallback]: https://github.com/ossrs/srs/wiki/v3_EN_HTTPCallback
[v1_CN_BandwidthTestTool]: https://github.com/ossrs/srs/wiki/v1_CN_BandwidthTestTool
[v1_EN_BandwidthTestTool]: https://github.com/ossrs/srs/wiki/v1_EN_BandwidthTestTool
[v1_CN_SampleDemo]: https://github.com/ossrs/srs/wiki/v1_CN_SampleDemo
[v1_EN_SampleDemo]: https://github.com/ossrs/srs/wiki/v1_EN_SampleDemo
[v3_CN_SrsLibrtmp]: https://github.com/ossrs/srs/wiki/v3_CN_SrsLibrtmp
[v3_EN_SrsLibrtmp]: https://github.com/ossrs/srs/wiki/v3_EN_SrsLibrtmp
[v1_CN_SrsLinuxArm]: https://github.com/ossrs/srs/wiki/v1_CN_SrsLinuxArm
[v1_EN_SrsLinuxArm]: https://github.com/ossrs/srs/wiki/v1_EN_SrsLinuxArm
[v1_CN_LinuxService]: https://github.com/ossrs/srs/wiki/v1_CN_LinuxService
[v1_EN_LinuxService]: https://github.com/ossrs/srs/wiki/v1_EN_LinuxService
[v3_CN_RTMP-ATC]: https://github.com/ossrs/srs/wiki/v3_CN_RTMP-ATC
[v3_EN_RTMP-ATC]: https://github.com/ossrs/srs/wiki/v3_EN_RTMP-ATC
[v3_CN_HTTPApi]: https://github.com/ossrs/srs/wiki/v3_CN_HTTPApi
[v3_EN_HTTPApi]: https://github.com/ossrs/srs/wiki/v3_EN_HTTPApi
[v1_CN_Ingest]: https://github.com/ossrs/srs/wiki/v1_CN_Ingest
[v1_EN_Ingest]: https://github.com/ossrs/srs/wiki/v1_EN_Ingest
[v3_CN_DVR]: https://github.com/ossrs/srs/wiki/v3_CN_DVR
[v3_EN_DVR]: https://github.com/ossrs/srs/wiki/v3_EN_DVR
[v1_CN_SrsLog]: https://github.com/ossrs/srs/wiki/v1_CN_SrsLog
[v1_EN_SrsLog]: https://github.com/ossrs/srs/wiki/v1_EN_SrsLog
[v3_CN_DRM2]: https://github.com/ossrs/srs/wiki/v3_CN_DRM#tokentraverse
[v3_EN_DRM2]: https://github.com/ossrs/srs/wiki/v3_EN_DRM#tokentraverse
[v3_CN_SampleHTTP]: https://github.com/ossrs/srs/wiki/v3_CN_SampleHTTP
[v3_EN_SampleHTTP]: https://github.com/ossrs/srs/wiki/v3_EN_SampleHTTP
[v2_CN_FlvVodStream]: https://github.com/ossrs/srs/wiki/v2_CN_FlvVodStream
[v2_EN_FlvVodStream]: https://github.com/ossrs/srs/wiki/v2_EN_FlvVodStream
[v3_CN_SrsLibrtmp2]: https://github.com/ossrs/srs/wiki/v3_CN_SrsLibrtmp#publish-h264-raw-data
[v3_EN_SrsLibrtmp2]: https://github.com/ossrs/srs/wiki/v3_EN_SrsLibrtmp#publish-h264-raw-data
[v3_CN_SrsLibrtmp3]: https://github.com/ossrs/srs/wiki/v3_CN_SrsLibrtmp#publish-audio-raw-stream
[v3_EN_SrsLibrtmp3]: https://github.com/ossrs/srs/wiki/v3_EN_SrsLibrtmp#publish-audio-raw-stream
[v2_CN_Security]: https://github.com/ossrs/srs/wiki/v2_CN_Security
[v2_EN_Security]: https://github.com/ossrs/srs/wiki/v2_EN_Security
[v2_CN_DeliveryHttpStream]: https://github.com/ossrs/srs/wiki/v2_CN_DeliveryHttpStream
[v2_EN_DeliveryHttpStream]: https://github.com/ossrs/srs/wiki/v2_EN_DeliveryHttpStream
[v2_CN_DeliveryHDS]: https://github.com/ossrs/srs/wiki/v2_CN_DeliveryHDS
[v2_EN_DeliveryHDS]: https://github.com/ossrs/srs/wiki/v2_EN_DeliveryHDS
[v2_CN_Streamer]: https://github.com/ossrs/srs/wiki/v2_CN_Streamer
[v2_EN_Streamer]: https://github.com/ossrs/srs/wiki/v2_EN_Streamer
[v2_CN_Streamer2]: https://github.com/ossrs/srs/wiki/v2_CN_Streamer#push-http-flv-to-srs
[v2_EN_Streamer2]: https://github.com/ossrs/srs/wiki/v2_EN_Streamer#push-http-flv-to-srs
[v3_CN_SampleHttpFlv]: https://github.com/ossrs/srs/wiki/v3_CN_SampleHttpFlv
[v3_EN_SampleHttpFlv]: https://github.com/ossrs/srs/wiki/v3_EN_SampleHttpFlv
[v3_CN_SampleHttpFlvCluster]: https://github.com/ossrs/srs/wiki/v3_CN_SampleHttpFlvCluster
[v3_EN_SampleHttpFlvCluster]: https://github.com/ossrs/srs/wiki/v3_EN_SampleHttpFlvCluster
[v3_CN_LowLatency]: https://github.com/ossrs/srs/wiki/v3_CN_LowLatency
[v3_EN_LowLatency]: https://github.com/ossrs/srs/wiki/v3_EN_LowLatency
[v3_EN_LowLatency#merged-read]: https://github.com/ossrs/srs/wiki/v3_EN_LowLatency#merged-read
[v1_CN_Performance#performancereport4k]: https://github.com/ossrs/srs/wiki/v1_CN_Performance#performancereport4k
[v3_CN_DRM#tokentraverse]: https://github.com/ossrs/srs/wiki/v3_CN_DRM#tokentraverse
[v1_CN_RaspberryPi]: https://github.com/ossrs/srs/wiki/v1_CN_RaspberryPi
[v3_CN_SrsLibrtmp]: https://github.com/ossrs/srs/wiki/v3_CN_SrsLibrtmp
[v3_CN_Build]: https://github.com/ossrs/srs/wiki/v3_CN_Build
[v3_CN_LowLatency]: https://github.com/ossrs/srs/wiki/v3_CN_LowLatency
[v1_CN_HowToAskQuestion]: https://github.com/ossrs/srs/wiki/v1_CN_HowToAskQuestion
[v3_CN_Build]: https://github.com/ossrs/srs/wiki/v3_CN_Build
[v1_CN_Performance]: https://github.com/ossrs/srs/wiki/v1_CN_Performance
[v1_CN_RaspberryPi]: https://github.com/ossrs/srs/wiki/v1_CN_RaspberryPi
[v3_CN_LowLatency#merged-read]: https://github.com/ossrs/srs/wiki/v3_CN_LowLatency#merged-read
[v1_CN_Product]: https://github.com/ossrs/srs/wiki/v1_CN_Product
[v1_CN_ServerSideScript]: https://github.com/ossrs/srs/wiki/v1_CN_ServerSideScript
[v3_EN_LowLatency#merged-write]: https://github.com/ossrs/srs/wiki/v3_EN_LowLatency#merged-write
[v2_CN_IDE]: https://github.com/ossrs/srs/wiki/v2_CN_IDE
[v3_CN_LowLatency#merged-write]: https://github.com/ossrs/srs/wiki/v3_CN_LowLatency#merged-write
[v3_CN_NgExec]:https://github.com/ossrs/srs/wiki/v3_CN_NgExec
[v3_EN_NgExec]:https://github.com/ossrs/srs/wiki/v3_EN_NgExec

[bug #213]: https://github.com/ossrs/srs/issues/213
[bug #194]: https://github.com/ossrs/srs/issues/194
[bug #182]: https://github.com/ossrs/srs/issues/182
[bug #257]: https://github.com/ossrs/srs/issues/257
[bug #179]: https://github.com/ossrs/srs/issues/179
[bug #224]: https://github.com/ossrs/srs/issues/224
[bug #251]: https://github.com/ossrs/srs/issues/251
[bug #293]: https://github.com/ossrs/srs/issues/293
[bug #250]: https://github.com/ossrs/srs/issues/250
[bug #301]: https://github.com/ossrs/srs/issues/301
[bug #304]: https://github.com/ossrs/srs/issues/304
[bug #133]: https://github.com/ossrs/srs/issues/133
[bug #92]: https://github.com/ossrs/srs/issues/92
[bug #367]: https://github.com/ossrs/srs/issues/367
[bug #471]: https://github.com/ossrs/srs/issues/471
[bug #380]: https://github.com/ossrs/srs/issues/380
[bug #474]: https://github.com/ossrs/srs/issues/474
[bug #484]: https://github.com/ossrs/srs/issues/484
[bug #485]: https://github.com/ossrs/srs/issues/485
[bug #495]: https://github.com/ossrs/srs/issues/495
[bug #497]: https://github.com/ossrs/srs/issues/497
[bug #448]: https://github.com/ossrs/srs/issues/448
[bug #475]: https://github.com/ossrs/srs/issues/475
[bug #458]: https://github.com/ossrs/srs/issues/458
[bug #454]: https://github.com/ossrs/srs/issues/454
[bug #442]: https://github.com/ossrs/srs/issues/442
[bug #169]: https://github.com/ossrs/srs/issues/169
[bug #441]: https://github.com/ossrs/srs/issues/441
[bug #433]: https://github.com/ossrs/srs/issues/433
[bug #425]: https://github.com/ossrs/srs/issues/425
[bug #424]: https://github.com/ossrs/srs/issues/424
[bug #421]: https://github.com/ossrs/srs/issues/421
[bug #435]: https://github.com/ossrs/srs/issues/435
[bug #420]: https://github.com/ossrs/srs/issues/420
[bug #209]: https://github.com/ossrs/srs/issues/209
[bug #409]: https://github.com/ossrs/srs/issues/409
[bug #404]: https://github.com/ossrs/srs/issues/404
[bug #391]: https://github.com/ossrs/srs/issues/391
[bug #397]: https://github.com/ossrs/srs/issues/397
[bug #400]: https://github.com/ossrs/srs/issues/400
[bug #383]: https://github.com/ossrs/srs/issues/383
[bug #381]: https://github.com/ossrs/srs/issues/381
[bug #375]: https://github.com/ossrs/srs/issues/375
[bug #304]: https://github.com/ossrs/srs/issues/304
[bug #372]: https://github.com/ossrs/srs/issues/372
[bug #366]: https://github.com/ossrs/srs/issues/366
[bug #351]: https://github.com/ossrs/srs/issues/351
[bug #155]: https://github.com/ossrs/srs/issues/155
[bug #324]: https://github.com/ossrs/srs/issues/324
[bug #324]: https://github.com/ossrs/srs/issues/324
[bug #328]: https://github.com/ossrs/srs/issues/328
[bug #155]: https://github.com/ossrs/srs/issues/155
[bug #316]: https://github.com/ossrs/srs/issues/316
[bug #310]: https://github.com/ossrs/srs/issues/310
[bug #322]: https://github.com/ossrs/srs/issues/322
[bug #179]: https://github.com/ossrs/srs/issues/179
[bug #304]: https://github.com/ossrs/srs/issues/304
[bug #133]: https://github.com/ossrs/srs/issues/133
[bug #304]: https://github.com/ossrs/srs/issues/304
[bug #304]: https://github.com/ossrs/srs/issues/304
[bug #304]: https://github.com/ossrs/srs/issues/304
[bug #311]: https://github.com/ossrs/srs/issues/311
[bug #310]: https://github.com/ossrs/srs/issues/310
[bug #136]: https://github.com/ossrs/srs/issues/136
[bug #250]: https://github.com/ossrs/srs/issues/250
[bug #268]: https://github.com/ossrs/srs/issues/268
[bug #151]: https://github.com/ossrs/srs/issues/151
[bug #151]: https://github.com/ossrs/srs/issues/151
[bug #293]: https://github.com/ossrs/srs/issues/293
[bug #293]: https://github.com/ossrs/srs/issues/293
[bug #293]: https://github.com/ossrs/srs/issues/293
[bug #277]: https://github.com/ossrs/srs/issues/277
[bug #277]: https://github.com/ossrs/srs/issues/277
[bug #290]: https://github.com/ossrs/srs/issues/290
[bug #281]: https://github.com/ossrs/srs/issues/281
[bug #274]: https://github.com/ossrs/srs/issues/274
[bug #179]: https://github.com/ossrs/srs/issues/179
[bug #211]: https://github.com/ossrs/srs/issues/211
[bug #207]: https://github.com/ossrs/srs/issues/207
[bug #158]: https://github.com/ossrs/srs/issues/158
[bug #216]: https://github.com/ossrs/srs/issues/216
[bug #263]: https://github.com/ossrs/srs/issues/263
[bug #270]: https://github.com/ossrs/srs/issues/270
[bug #266]: https://github.com/ossrs/srs/issues/266
[bug #267]: https://github.com/ossrs/srs/issues/267
[bug #268]: https://github.com/ossrs/srs/issues/268
[bug #264]: https://github.com/ossrs/srs/issues/264
[bug #264]: https://github.com/ossrs/srs/issues/264
[bug #257]: https://github.com/ossrs/srs/issues/257
[bug #251]: https://github.com/ossrs/srs/issues/251
[bug #251]: https://github.com/ossrs/srs/issues/251
[bug #241]: https://github.com/ossrs/srs/issues/241
[bug #241]: https://github.com/ossrs/srs/issues/241
[bug #241]: https://github.com/ossrs/srs/issues/241
[bug #248]: https://github.com/ossrs/srs/issues/248
[bug #244]: https://github.com/ossrs/srs/issues/244
[bug #237]: https://github.com/ossrs/srs/issues/237
[bug #235]: https://github.com/ossrs/srs/issues/235
[bug #215]: https://github.com/ossrs/srs/issues/215
[bug #212]: https://github.com/ossrs/srs/issues/212
[bug #217]: https://github.com/ossrs/srs/issues/217
[bug #212]: https://github.com/ossrs/srs/issues/212
[bug #213]: https://github.com/ossrs/srs/issues/213
[bug #204]: https://github.com/ossrs/srs/issues/204
[bug #203]: https://github.com/ossrs/srs/issues/203
[bug #202]: https://github.com/ossrs/srs/issues/202
[bug #200]: https://github.com/ossrs/srs/issues/200
[bug #194]: https://github.com/ossrs/srs/issues/194
[bug #194]: https://github.com/ossrs/srs/issues/194
[bug #195]: https://github.com/ossrs/srs/issues/195
[bug #191]: https://github.com/ossrs/srs/issues/191
[bug #66]: https://github.com/ossrs/srs/issues/66
[bug #185]: https://github.com/ossrs/srs/issues/185
[bug #186]: https://github.com/ossrs/srs/issues/186
[bug #184]: https://github.com/ossrs/srs/issues/184
[bug #151]: https://github.com/ossrs/srs/issues/151
[bug #162]: https://github.com/ossrs/srs/issues/162
[bug #180]: https://github.com/ossrs/srs/issues/180
[bug #177]: https://github.com/ossrs/srs/issues/177
[bug #167]: https://github.com/ossrs/srs/issues/167
[bug #150]: https://github.com/ossrs/srs/issues/150
[bug #165]: https://github.com/ossrs/srs/issues/165
[bug #160]: https://github.com/ossrs/srs/issues/160
[bug #155]: https://github.com/ossrs/srs/issues/155
[bug #148]: https://github.com/ossrs/srs/issues/148
[bug #147]: https://github.com/ossrs/srs/issues/147
[bug #79]: https://github.com/ossrs/srs/issues/79
[bug #57]: https://github.com/ossrs/srs/issues/57
[bug #85]: https://github.com/ossrs/srs/issues/85
[bug #145]: https://github.com/ossrs/srs/issues/145
[bug #143]: https://github.com/ossrs/srs/issues/143
[bug #138]: https://github.com/ossrs/srs/issues/138
[bug #142]: https://github.com/ossrs/srs/issues/142
[bug #141]: https://github.com/ossrs/srs/issues/141
[bug #124]: https://github.com/ossrs/srs/issues/124
[bug #121]: https://github.com/ossrs/srs/issues/121
[bug #119]: https://github.com/ossrs/srs/issues/119
[bug #81]: https://github.com/ossrs/srs/issues/81
[bug #103]: https://github.com/ossrs/srs/issues/103
[bug #111]: https://github.com/ossrs/srs/issues/111
[bug #110]: https://github.com/ossrs/srs/issues/110
[bug #109]: https://github.com/ossrs/srs/issues/109
[bug #108]: https://github.com/ossrs/srs/issues/108
[bug #98]: https://github.com/ossrs/srs/issues/98
[bug #87]: https://github.com/ossrs/srs/issues/87
[bug #84]: https://github.com/ossrs/srs/issues/84
[bug #89]: https://github.com/ossrs/srs/issues/89
[bug #76]: https://github.com/ossrs/srs/issues/76
[bug #78]: https://github.com/ossrs/srs/issues/78
[bug #74]: https://github.com/ossrs/srs/issues/74
[bug #72]: https://github.com/ossrs/srs/issues/72
[bug #67]: https://github.com/ossrs/srs/issues/67
[bug #64]: https://github.com/ossrs/srs/issues/64
[bug #36]: https://github.com/ossrs/srs/issues/36
[bug #60]: https://github.com/ossrs/srs/issues/60
[bug #59]: https://github.com/ossrs/srs/issues/59
[bug #50]: https://github.com/ossrs/srs/issues/50
[bug #34]: https://github.com/ossrs/srs/issues/34
[bug #257-c0]: https://github.com/ossrs/srs/issues/257#issuecomment-66864413
[bug #109]: https://github.com/ossrs/srs/issues/109
[bug #108]: https://github.com/ossrs/srs/issues/108
[bug #104]: https://github.com/ossrs/srs/issues/104
[bug #98]: https://github.com/ossrs/srs/issues/98
[bug #87]: https://github.com/ossrs/srs/issues/87
[bug #84]: https://github.com/ossrs/srs/issues/84
[bug #89]: https://github.com/ossrs/srs/issues/89
[bug #76]: https://github.com/ossrs/srs/issues/76
[bug #78]: https://github.com/ossrs/srs/issues/78
[bug #74]: https://github.com/ossrs/srs/issues/74
[bug #72]: https://github.com/ossrs/srs/issues/72
[bug #67]: https://github.com/ossrs/srs/issues/67
[bug #64]: https://github.com/ossrs/srs/issues/64
[bug #36]: https://github.com/ossrs/srs/issues/36
[bug #60]: https://github.com/ossrs/srs/issues/60
[bug #59]: https://github.com/ossrs/srs/issues/59
[bug #50]: https://github.com/ossrs/srs/issues/50
[bug #34]: https://github.com/ossrs/srs/issues/34
[bug #367]: https://github.com/ossrs/srs/issues/367
[bug #319]: https://github.com/ossrs/srs/issues/319
[bug #367]: https://github.com/ossrs/srs/issues/367
[bug #459]: https://github.com/ossrs/srs/issues/459
[bug #470]: https://github.com/ossrs/srs/issues/470
[bug #319]: https://github.com/ossrs/srs/issues/319
[bug #467]: https://github.com/ossrs/srs/issues/467
[bug #464]: https://github.com/ossrs/srs/issues/464
[bug #465]: https://github.com/ossrs/srs/issues/465
[bug #299]: https://github.com/ossrs/srs/issues/299
[bug #92]: https://github.com/ossrs/srs/issues/92
[bug #299]: https://github.com/ossrs/srs/issues/299
[bug #466]: https://github.com/ossrs/srs/issues/466
[bug #468]: https://github.com/ossrs/srs/issues/468
[bug #502]: https://github.com/ossrs/srs/issues/502
[bug #467]: https://github.com/ossrs/srs/issues/467
[bug #512]: https://github.com/ossrs/srs/issues/512
[bug #515]: https://github.com/ossrs/srs/issues/515
[bug #511]: https://github.com/ossrs/srs/issues/511
[bug #518]: https://github.com/ossrs/srs/issues/518
[bug #541]: https://github.com/ossrs/srs/issues/541
[bug #546]: https://github.com/ossrs/srs/issues/546
[bug #418]: https://github.com/ossrs/srs/issues/418
[bug #509]: https://github.com/ossrs/srs/issues/509
[bug #511]: https://github.com/ossrs/srs/issues/511
[bug #717]: https://github.com/ossrs/srs/issues/717
[bug #691]: https://github.com/ossrs/srs/issues/691
[bug #711]: https://github.com/ossrs/srs/issues/711
[bug #640]: https://github.com/ossrs/srs/issues/640
[bug #661]: https://github.com/ossrs/srs/issues/661
[bug #666]: https://github.com/ossrs/srs/issues/666
[bug #654]: https://github.com/ossrs/srs/issues/654
[bug #713]: https://github.com/ossrs/srs/issues/713
[bug #513]: https://github.com/ossrs/srs/issues/513
[bug #730]: https://github.com/ossrs/srs/issues/730
[bug #635]: https://github.com/ossrs/srs/issues/635
[bug #736]: https://github.com/ossrs/srs/issues/736
[bug #588]: https://github.com/ossrs/srs/issues/588
[bug #740]: https://github.com/ossrs/srs/issues/740
[bug #749]: https://github.com/ossrs/srs/issues/749
[bug #750]: https://github.com/ossrs/srs/issues/750
[bug #752]: https://github.com/ossrs/srs/issues/752
[bug #503]: https://github.com/ossrs/srs/issues/503
[bug #834]: https://github.com/ossrs/srs/issues/834
[bug #841]: https://github.com/ossrs/srs/issues/841
[bug #846]: https://github.com/ossrs/srs/issues/846
[bug #844]: https://github.com/ossrs/srs/issues/844
[bug #848]: https://github.com/ossrs/srs/issues/848
[bug #851]: https://github.com/ossrs/srs/issues/851
[bug #636]: https://github.com/ossrs/srs/issues/636
[bug #865]: https://github.com/ossrs/srs/issues/865
[bug #893]: https://github.com/ossrs/srs/issues/893
[bug #899]: https://github.com/ossrs/srs/issues/899
[bug #1033]: https://github.com/ossrs/srs/issues/1033
[bug #1039]: https://github.com/ossrs/srs/issues/1039
[bug #1044]: https://github.com/ossrs/srs/issues/1044
[bug #1045]: https://github.com/ossrs/srs/issues/1045
[bug #1059]: https://github.com/ossrs/srs/issues/1059
[bug #1077]: https://github.com/ossrs/srs/issues/1077
[bug #1176]: https://github.com/ossrs/srs/issues/1176
[bug #xxxxxxxxxx]: https://github.com/ossrs/srs/issues/xxxxxxxxxx

[bug #735]: https://github.com/ossrs/srs/issues/735
[bug #742]: https://github.com/ossrs/srs/issues/742
[bug #738]: https://github.com/ossrs/srs/issues/738
[bug #786]: https://github.com/ossrs/srs/issues/786
[bug #820]: https://github.com/ossrs/srs/issues/820
[bug #547]: https://github.com/ossrs/srs/issues/547
[bug #904]: https://github.com/ossrs/srs/issues/904
[bug #821]: https://github.com/ossrs/srs/issues/821
[bug #913]: https://github.com/ossrs/srs/issues/913
[bug #460]: https://github.com/ossrs/srs/issues/460
[bug #1057]: https://github.com/ossrs/srs/issues/1057
[bug #105]: https://github.com/ossrs/srs/issues/105
[bug #727]: https://github.com/ossrs/srs/issues/727
[bug #xxxxxxxxxxxxx]: https://github.com/ossrs/srs/issues/xxxxxxxxxxxxx

[exo #828]: https://github.com/google/ExoPlayer/pull/828

[r2.0r3]: https://github.com/ossrs/srs/releases/tag/v2.0-r3
[r2.0r2]: https://github.com/ossrs/srs/releases/tag/v2.0-r2
[r2.0r1]: https://github.com/ossrs/srs/releases/tag/v2.0-r1
[r2.0r0]: https://github.com/ossrs/srs/releases/tag/v2.0-r0
[r2.0b4]: https://github.com/ossrs/srs/releases/tag/v2.0-b4
[r2.0b3]: https://github.com/ossrs/srs/releases/tag/v2.0-b3
[r2.0b2]: https://github.com/ossrs/srs/releases/tag/v2.0-b2
[r2.0b1]: https://github.com/ossrs/srs/releases/tag/v2.0-b1
[r2.0b0]: https://github.com/ossrs/srs/releases/tag/v2.0-b0
[r2.0a3]: https://github.com/ossrs/srs/releases/tag/v2.0-a3
[r2.0a2]: https://github.com/ossrs/srs/releases/tag/v2.0-a2
[r2.0a1]: https://github.com/ossrs/srs/releases/tag/v2.0-a1
[r2.0a0]: https://github.com/ossrs/srs/releases/tag/v2.0-a0
[r1.0r4]: https://github.com/ossrs/srs/releases/tag/v1.0-r4
[r1.0r3]: https://github.com/ossrs/srs/releases/tag/v1.0-r3
[r1.0r2]: https://github.com/ossrs/srs/releases/tag/v1.0-r2
[r1.0r1]: https://github.com/ossrs/srs/releases/tag/v1.0-r1
[r1.0r0]: https://github.com/ossrs/srs/releases/tag/v1.0-r0
[r1.0b0]: https://github.com/ossrs/srs/releases/tag/v0.9.8
[r1.0a7]: https://github.com/ossrs/srs/releases/tag/v0.9.7
[r1.0a6]: https://github.com/ossrs/srs/releases/tag/v0.9.6
[r1.0a5]: https://github.com/ossrs/srs/releases/tag/v0.9.5
[r1.0a4]: https://github.com/ossrs/srs/releases/tag/v0.9.4
[r1.0a3]: https://github.com/ossrs/srs/releases/tag/v0.9.3
[r1.0a2]: https://github.com/ossrs/srs/releases/tag/v0.9.2
[r1.0a0]: https://github.com/ossrs/srs/releases/tag/v0.9.1
[r0.9]: https://github.com/ossrs/srs/releases/tag/v0.9.0
[r0.8]: https://github.com/ossrs/srs/releases/tag/v0.8.0
[r0.7]: https://github.com/ossrs/srs/releases/tag/v0.7.0
[r0.6]: https://github.com/ossrs/srs/releases/tag/v0.6.0
[r0.5]: https://github.com/ossrs/srs/releases/tag/v0.5.0
[r0.4]: https://github.com/ossrs/srs/releases/tag/v0.4.0
[r0.3]: https://github.com/ossrs/srs/releases/tag/v0.3.0
[r0.2]: https://github.com/ossrs/srs/releases/tag/v0.2.0
[r0.1]: https://github.com/ossrs/srs/releases/tag/v0.1.0


[contact]: https://github.com/ossrs/srs/wiki/v1_CN_Contact
[more0]: http://winlinvip.github.io/srs.release/releases/
[more1]: http://www.ossrs.net/srs.release/releases/

[LICENSE]: https://github.com/ossrs/srs/blob/develop/LICENSE
[LicenseMixing]: https://github.com/ossrs/srs/wiki/LicenseMixing

[srs_CN]: https://github.com/ossrs/srs/wiki/v3_CN_Home
[srs_EN]: https://github.com/ossrs/srs/wiki/v3_EN_Home
[branch1]: https://github.com/ossrs/srs/tree/1.0release
[branch2]: https://github.com/ossrs/srs/tree/2.0release
[release2]: https://github.com/ossrs/srs/wiki/v1_CN_Product#release20
[release3]: https://github.com/ossrs/srs/wiki/v1_CN_Product#release30
[centos0]: http://winlinvip.github.io/srs.release/releases/files/SRS-CentOS6-x86_64-2.0.243.zip
[centos1]: http://www.ossrs.net/srs.release/releases/files/SRS-CentOS6-x86_64-2.0.243.zip
<|MERGE_RESOLUTION|>--- conflicted
+++ resolved
@@ -97,7 +97,6 @@
 
 <strong>From here, </strong> strongly recommend to try other main use-scenarios:
 
-<<<<<<< HEAD
 * Usage: How to delivery RTMP?([CN][v1_CN_SampleRTMP], [EN][v1_EN_SampleRTMP])
 * Usage: How to delivery RTMP Edge Cluster?([CN][v3_CN_SampleRTMPCluster], [EN][v3_EN_SampleRTMPCluster])
 * Usage: How to create a RTMP Origin Cluster?([CN][v3_CN_SampleOriginCluster], [EN][v3_EN_SampleOriginCluster])
@@ -220,46 +219,6 @@
 * v3.0, 2015-08-25, fix [#367][bug #367], support nginx-rtmp exec. 3.0.1
 
 ### V2 changes
-=======
-* 2018-07-18, [Release v2.0-r3][r2.0r3], 2.0 release2, 2.0.248, 86775 lines.
-* 2017-06-10, [Release v2.0-r2][r2.0r2], 2.0 release2, 2.0.243, 86670 lines.
-* 2017-04-18, [Release v2.0-r1][r2.0r1], 2.0 release1, 2.0.239, 86515 lines.
-* 2017-03-03, [Release v2.0-r0][r2.0r0], 2.0 release0, 2.0.234, 86373 lines.
-* 2017-01-18, [Release v2.0-b4][r2.0b4], 2.0 beta4, 2.0.230, 86334 lines.
-* 2016-11-13, [Release v2.0-b3][r2.0b3], 2.0 beta3, 2.0.223, 86685 lines.
-* 2016-11-09, [Release v2.0-b2][r2.0b2], 2.0 beta2, 2.0.221, 86691 lines.
-* 2016-09-09, [Release v2.0-b1][r2.0b1], 2.0 beta1, 2.0.215, 89941 lines.
-* 2016-08-06, [Release v2.0-b0][r2.0b0], 2.0 beta0, 2.0.210, 89704 lines.
-* 2015-12-23, [Release v2.0-a3][r2.0a3], 2.0 alpha3, 2.0.205, 89544 lines.
-* 2015-10-08, [Release v2.0-a2][r2.0a2], 2.0 alpha2, 2.0.195, 89358 lines.
-* 2015-09-14, [Release v2.0-a1][r2.0a1], 2.0 alpha1, 2.0.189, 89269 lines.
-* 2015-08-23, [Release v2.0-a0][r2.0a0], 2.0 alpha0, 2.0.185, 89022 lines.
-* 2015-05-23, [Release v1.0-r4][r1.0r4], bug fixed, 1.0.32, 59509 lines.
-* 2015-03-19, [Release v1.0-r3][r1.0r3], bug fixed, 1.0.30, 59511 lines.
-* 2015-02-12, [Release v1.0-r2][r1.0r2], bug fixed, 1.0.27, 59507 lines.
-* 2015-01-15, [Release v1.0-r1][r1.0r1], bug fixed, 1.0.21, 59472 lines.
-* 2014-12-05, [Release v1.0-r0][r1.0r0], all bug fixed, 1.0.10, 59391 lines.
-* 2014-10-09, [Release v0.9.8][r1.0b0], all bug fixed, 1.0.0, 59316 lines.
-* 2014-08-03, [Release v0.9.7][r1.0a7], config utest, all bug fixed. 57432 lines.
-* 2014-07-13, [Release v0.9.6][r1.0a6], core/kernel/rtmp utest, refine bandwidth(as/js/srslibrtmp library). 50029 lines.
-* 2014-06-27, [Release v0.9.5][r1.0a5], refine perf 3k+ clients, edge token traverse, [srs monitor](http://ossrs.net:1977), 30days online. 41573 lines.
-* 2014-05-28, [Release v0.9.4][r1.0a4], support heartbeat, tracable log, fix mem leak and bugs. 39200 lines.
-* 2014-05-18, [Release v0.9.3][r1.0a3], support mips, fms origin, json(http-api). 37594 lines.
-* 2014-04-28, [Release v0.9.2][r1.0a2], support [dvr][v2_CN_DVR], android, [edge][v2_CN_Edge]. 35255 lines.
-* 2014-04-07, [Release v0.9.1][r1.0a0], support [arm][v1_CN_SrsLinuxArm], [init.d][v1_CN_LinuxService], http [server][v2_CN_HTTPServer]/[api][v2_CN_HTTPApi], [ingest][v1_CN_SampleIngest]. 30000 lines.
-* 2013-12-25, [Release v0.9.0][r0.9], support bandwidth test, player/encoder/chat [demos][v1_CN_SampleDemo]. 20926 lines.
-* 2013-12-08, [Release v0.8.0][r0.8], support [http hooks callback][v2_CN_HTTPCallback], update [SB][srs-bench]. 19186 lines.
-* 2013-12-03, [Release v0.7.0][r0.7], support [live stream transcoding][v2_CN_FFMPEG]. 17605 lines.
-* 2013-11-29, [Release v0.6.0][r0.6], support [forward][v1_CN_Forward] stream to origin/edge. 16094 lines.
-* 2013-11-26, [Release v0.5.0][r0.5], support [HLS(m3u8)][v2_CN_DeliveryHLS], fragment and window. 14449 lines.
-* 2013-11-10, [Release v0.4.0][r0.4], support [reload][v1_CN_Reload] config, pause, longtime publish/play. 12500 lines.
-* 2013-11-04, [Release v0.3.0][r0.3], support [vhost][v1_CN_RtmpUrlVhost], refer, gop cache, listen multiple ports. 11773 lines.
-* 2013-10-25, [Release v0.2.0][r0.2], support [rtmp][v1_CN_RTMPHandshake] flash publish, h264, time jitter correct. 10125 lines.
-* 2013-10-23, [Release v0.1.0][r0.1], support [rtmp FMLE/FFMPEG publish][v1_CN_DeliveryRTMP], vp6. 8287 lines.
-* 2013-10-17, Created.
-
-## History
->>>>>>> 59526716
 
 * <strong>v2.0, 2018-07-18, [2.0 release3(2.0.248)][r2.0r3] released. 86775 lines.</strong>
 * v2.0, 2018-07-17, Merge [#1176][bug #1176], fix scaned issues. 2.0.248
