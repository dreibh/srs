/**
 * The MIT License (MIT)
 *
 * Copyright (c) 2013-2017 OSSRS(winlin)
 *
 * Permission is hereby granted, free of charge, to any person obtaining a copy of
 * this software and associated documentation files (the "Software"), to deal in
 * the Software without restriction, including without limitation the rights to
 * use, copy, modify, merge, publish, distribute, sublicense, and/or sell copies of
 * the Software, and to permit persons to whom the Software is furnished to do so,
 * subject to the following conditions:
 *
 * The above copyright notice and this permission notice shall be included in all
 * copies or substantial portions of the Software.
 *
 * THE SOFTWARE IS PROVIDED "AS IS", WITHOUT WARRANTY OF ANY KIND, EXPRESS OR
 * IMPLIED, INCLUDING BUT NOT LIMITED TO THE WARRANTIES OF MERCHANTABILITY, FITNESS
 * FOR A PARTICULAR PURPOSE AND NONINFRINGEMENT. IN NO EVENT SHALL THE AUTHORS OR
 * COPYRIGHT HOLDERS BE LIABLE FOR ANY CLAIM, DAMAGES OR OTHER LIABILITY, WHETHER
 * IN AN ACTION OF CONTRACT, TORT OR OTHERWISE, ARISING FROM, OUT OF OR IN
 * CONNECTION WITH THE SOFTWARE OR THE USE OR OTHER DEALINGS IN THE SOFTWARE.
 */

#include <neat-socketapi.h>
#include <srs_lib_simple_socket.hpp>

#include <srs_kernel_error.hpp>

// for srs-librtmp, @see https://github.com/ossrs/srs/issues/213
#ifndef _WIN32
#define SOCKET_ETIME EWOULDBLOCK
#define SOCKET_ECONNRESET ECONNRESET

#define SOCKET_ERRNO() errno
#define SOCKET_RESET(fd) fd = -1; (void)0
#define SOCKET_CLOSE(fd) \
    if (fd > 0) {\
        ::nsa_close(fd); \
        fd = -1; \
    } \
    (void)0
#define SOCKET_VALID(x) (x > 0)
#define SOCKET_SETUP() (void)0
#define SOCKET_CLEANUP() (void)0
#else
#define SOCKET_ETIME WSAETIMEDOUT
#define SOCKET_ECONNRESET WSAECONNRESET
#define SOCKET_ERRNO() WSAGetLastError()
#define SOCKET_RESET(x) x=INVALID_SOCKET
#define SOCKET_CLOSE(x) if(x!=INVALID_SOCKET){::closesocket(x);x=INVALID_SOCKET;}
#define SOCKET_VALID(x) (x!=INVALID_SOCKET)
#define SOCKET_BUFF(x) ((char*)x)
#define SOCKET_SETUP() socket_setup()
#define SOCKET_CLEANUP() socket_cleanup()
#endif

// for srs-librtmp, @see https://github.com/ossrs/srs/issues/213
#ifndef _WIN32
#include <unistd.h>
#include <sys/socket.h>
#include <netinet/in.h>
#include <arpa/inet.h>
#include <sys/uio.h>
#endif

#include <sys/types.h>
#include <errno.h>
#include <stdio.h>
#include <netdb.h>

#include <srs_core_autofree.hpp>
#include <srs_kernel_utility.hpp>
#include <srs_kernel_consts.hpp>

// when io not hijacked, use simple socket, the block sync stream.
#ifndef SRS_HIJACK_IO
struct SrsBlockSyncSocket
{
    SOCKET fd;
    int    family;
    int64_t rbytes;
    int64_t sbytes;
    // The send/recv timeout in ms.
    int64_t rtm;
    int64_t stm;
    
    SrsBlockSyncSocket() {
        stm = rtm = SRS_CONSTS_NO_TMMS;
        rbytes = sbytes = 0;
        
        SOCKET_RESET(fd);
        SOCKET_SETUP();
    }
    
    virtual ~SrsBlockSyncSocket() {
        SOCKET_CLOSE(fd);
        SOCKET_CLEANUP();
    }
};
srs_hijack_io_t srs_hijack_io_create()
{
    SrsBlockSyncSocket* skt = new SrsBlockSyncSocket();
    return skt;
}
void srs_hijack_io_destroy(srs_hijack_io_t ctx)
{
    SrsBlockSyncSocket* skt = (SrsBlockSyncSocket*)ctx;
    srs_freep(skt);
}

static const char* propertiesTCP = "{\
    \"transport\": [\
        {\
            \"value\": \"MPTCP\",\
            \"precedence\": 1\
        },\
        {\
            \"value\": \"TCP\",\
            \"precedence\": 1\
        }\
    ]\
}";

int srs_hijack_io_create_socket(srs_hijack_io_t ctx, srs_rtmp_t owner)
{
    SrsBlockSyncSocket* skt = (SrsBlockSyncSocket*)ctx;

    skt->family = AF_INET6;
<<<<<<< HEAD
    skt->fd = ::nsa_socket(skt->family, SOCK_STREAM, 0, propertiesTCP);   // Try IPv6 first.
    if (!SOCKET_VALID(skt->fd)) {
        skt->family = AF_INET;
        skt->fd = ::nsa_socket(skt->family, SOCK_STREAM, 0, propertiesTCP);   // Try IPv4 instead, if IPv6 fails.
=======
    skt->fd = ::socket(skt->family, SOCK_STREAM, 0);   // Try IPv6 first.
    if (!SOCKET_VALID(skt->fd)) {
        skt->family = AF_INET;
        skt->fd = ::socket(skt->family, SOCK_STREAM, 0);   // Try IPv4 instead, if IPv6 fails.
>>>>>>> 19789d1c
    }
    if (!SOCKET_VALID(skt->fd)) {
        return ERROR_SOCKET_CREATE;
    }

    return ERROR_SUCCESS;
}
int srs_hijack_io_connect(srs_hijack_io_t ctx, const char* server_ip, int port)
{
    SrsBlockSyncSocket* skt = (SrsBlockSyncSocket*)ctx;

<<<<<<< HEAD
    char port_string[8];
    snprintf(port_string, sizeof(port_string), "%d", port);
=======
    char sport[8];
    snprintf(sport, sizeof(sport), "%d", port);
    
>>>>>>> 19789d1c
    addrinfo hints;
    memset(&hints, 0, sizeof(hints));
    hints.ai_family   = skt->family;
    hints.ai_socktype = SOCK_STREAM;
    hints.ai_flags    = AI_NUMERICHOST;
<<<<<<< HEAD
    addrinfo* result  = NULL;

    if(getaddrinfo(server_ip, port_string, (const addrinfo*)&hints, &result) == 0) {
        if(::nsa_connect(skt->fd, result->ai_addr, result->ai_addrlen, NULL, 0) < 0){
            freeaddrinfo(result);
=======
    
    addrinfo* r  = NULL;
    SrsAutoFree(addrinfo, r);
    if(getaddrinfo(server_ip, sport, (const addrinfo*)&hints, &r) == 0) {
        if(::connect(skt->fd, r->ai_addr, r->ai_addrlen) < 0){
>>>>>>> 19789d1c
            return ERROR_SOCKET_CONNECT;
        }
    }

    freeaddrinfo(result);
    return ERROR_SUCCESS;
}
int srs_hijack_io_read(srs_hijack_io_t ctx, void* buf, size_t size, ssize_t* nread)
{
    SrsBlockSyncSocket* skt = (SrsBlockSyncSocket*)ctx;
    
    int ret = ERROR_SUCCESS;
    
    ssize_t nb_read = ::nsa_recv(skt->fd, (char*)buf, size, 0);
    
    if (nread) {
        *nread = nb_read;
    }
    
    // On success a non-negative integer indicating the number of bytes actually read is returned
    // (a value of 0 means the network connection is closed or end of file is reached).
    if (nb_read <= 0) {
        if (nb_read < 0 && SOCKET_ERRNO() == SOCKET_ETIME) {
            return ERROR_SOCKET_TIMEOUT;
        }
        
        if (nb_read == 0) {
            errno = SOCKET_ECONNRESET;
        }
        
        return ERROR_SOCKET_READ;
    }
    
    skt->rbytes += nb_read;
    
    return ret;
}
int srs_hijack_io_set_recv_timeout(srs_hijack_io_t ctx, int64_t tm)
{
    SrsBlockSyncSocket* skt = (SrsBlockSyncSocket*)ctx;
    
    // The default for this option is zero,
    // which indicates that a receive operation shall not time out.
    int32_t sec = 0;
    int32_t usec = 0;
    
    if (tm != SRS_CONSTS_NO_TMMS) {
        sec = (int32_t)(tm / 1000);
        usec = (int32_t)((tm % 1000)*1000);
    }
    
    struct timeval tv = { sec , usec };
    if (nsa_setsockopt(skt->fd, SOL_SOCKET, SO_RCVTIMEO, &tv, sizeof(tv)) == -1) {
        return SOCKET_ERRNO();
    }
    
    skt->rtm = tm;
    
    return ERROR_SUCCESS;
}
int64_t srs_hijack_io_get_recv_timeout(srs_hijack_io_t ctx)
{
    SrsBlockSyncSocket* skt = (SrsBlockSyncSocket*)ctx;
    return skt->rtm;
}
int64_t srs_hijack_io_get_recv_bytes(srs_hijack_io_t ctx)
{
    SrsBlockSyncSocket* skt = (SrsBlockSyncSocket*)ctx;
    return skt->rbytes;
}
int srs_hijack_io_set_send_timeout(srs_hijack_io_t ctx, int64_t tm)
{
    SrsBlockSyncSocket* skt = (SrsBlockSyncSocket*)ctx;
    
    // The default for this option is zero,
    // which indicates that a receive operation shall not time out.
    int32_t sec = 0;
    int32_t usec = 0;
    
    if (tm != SRS_CONSTS_NO_TMMS) {
        sec = (int32_t)(tm / 1000);
        usec = (int32_t)((tm % 1000)*1000);
    }
    
    struct timeval tv = { sec , usec };
    if (nsa_setsockopt(skt->fd, SOL_SOCKET, SO_SNDTIMEO, &tv, sizeof(tv)) == -1) {
        return SOCKET_ERRNO();
    }
    
    skt->stm = tm;
    
    return ERROR_SUCCESS;
}
int64_t srs_hijack_io_get_send_timeout(srs_hijack_io_t ctx)
{
    SrsBlockSyncSocket* skt = (SrsBlockSyncSocket*)ctx;
    return skt->stm;
}
int64_t srs_hijack_io_get_send_bytes(srs_hijack_io_t ctx)
{
    SrsBlockSyncSocket* skt = (SrsBlockSyncSocket*)ctx;
    return skt->sbytes;
}
int srs_hijack_io_writev(srs_hijack_io_t ctx, const iovec *iov, int iov_size, ssize_t* nwrite)
{
    SrsBlockSyncSocket* skt = (SrsBlockSyncSocket*)ctx;
    
    int ret = ERROR_SUCCESS;
    
    ssize_t nb_write = ::writev(skt->fd, iov, iov_size);
    
    if (nwrite) {
        *nwrite = nb_write;
    }
    
    // On  success,  the  readv()  function  returns the number of bytes read;
    // the writev() function returns the number of bytes written.  On error, -1 is
    // returned, and errno is set appropriately.
    if (nb_write <= 0) {
        // @see https://github.com/ossrs/srs/issues/200
        if (nb_write < 0 && SOCKET_ERRNO() == SOCKET_ETIME) {
            return ERROR_SOCKET_TIMEOUT;
        }
        
        return ERROR_SOCKET_WRITE;
    }
    
    skt->sbytes += nb_write;
    
    return ret;
}
int srs_hijack_io_is_never_timeout(srs_hijack_io_t ctx, int64_t tm)
{
    return tm == SRS_CONSTS_NO_TMMS;
}
int srs_hijack_io_read_fully(srs_hijack_io_t ctx, void* buf, size_t size, ssize_t* nread)
{
    SrsBlockSyncSocket* skt = (SrsBlockSyncSocket*)ctx;
    
    int ret = ERROR_SUCCESS;
    
    size_t left = size;
    ssize_t nb_read = 0;
    
    while (left > 0) {
        char* this_buf = (char*)buf + nb_read;
        ssize_t this_nread;
        
        if ((ret = srs_hijack_io_read(ctx, this_buf, left, &this_nread)) != ERROR_SUCCESS) {
            return ret;
        }
        
        nb_read += this_nread;
        left -= (size_t)this_nread;
    }
    
    if (nread) {
        *nread = nb_read;
    }
    skt->rbytes += nb_read;
    
    return ret;
}
int srs_hijack_io_write(srs_hijack_io_t ctx, void* buf, size_t size, ssize_t* nwrite)
{
    SrsBlockSyncSocket* skt = (SrsBlockSyncSocket*)ctx;
    
    int ret = ERROR_SUCCESS;
    
    ssize_t nb_write = ::nsa_send(skt->fd, (char*)buf, size, 0);
    
    if (nwrite) {
        *nwrite = nb_write;
    }
    
    if (nb_write <= 0) {
        // @see https://github.com/ossrs/srs/issues/200
        if (nb_write < 0 && SOCKET_ERRNO() == SOCKET_ETIME) {
            return ERROR_SOCKET_TIMEOUT;
        }
        
        return ERROR_SOCKET_WRITE;
    }
    
    skt->sbytes += nb_write;
    
    return ret;
}
#endif

SimpleSocketStream::SimpleSocketStream()
{
    io = srs_hijack_io_create();
}

SimpleSocketStream::~SimpleSocketStream()
{
    if (io) {
        srs_hijack_io_destroy(io);
        io = NULL;
    }
}

srs_hijack_io_t SimpleSocketStream::hijack_io()
{
    return io;
}

int SimpleSocketStream::create_socket(srs_rtmp_t owner)
{
    srs_assert(io);
    return srs_hijack_io_create_socket(io, owner);
}

int SimpleSocketStream::connect(const char* server_ip, int port)
{
    srs_assert(io);
    return srs_hijack_io_connect(io, server_ip, port);
}

// ISrsReader
int SimpleSocketStream::read(void* buf, size_t size, ssize_t* nread)
{
    srs_assert(io);
    return srs_hijack_io_read(io, buf, size, nread);
}

// ISrsProtocolReader
void SimpleSocketStream::set_recv_timeout(int64_t tm)
{
    srs_assert(io);
    srs_hijack_io_set_recv_timeout(io, tm);
}

int64_t SimpleSocketStream::get_recv_timeout()
{
    srs_assert(io);
    return srs_hijack_io_get_recv_timeout(io);
}

int64_t SimpleSocketStream::get_recv_bytes()
{
    srs_assert(io);
    return srs_hijack_io_get_recv_bytes(io);
}

// ISrsProtocolWriter
void SimpleSocketStream::set_send_timeout(int64_t tm)
{
    srs_assert(io);
    srs_hijack_io_set_send_timeout(io, tm);
}

int64_t SimpleSocketStream::get_send_timeout()
{
    srs_assert(io);
    return srs_hijack_io_get_send_timeout(io);
}

int64_t SimpleSocketStream::get_send_bytes()
{
    srs_assert(io);
    return srs_hijack_io_get_send_bytes(io);
}

int SimpleSocketStream::writev(const iovec *iov, int iov_size, ssize_t* nwrite)
{
    srs_assert(io);
    return srs_hijack_io_writev(io, iov, iov_size, nwrite);
}

// ISrsProtocolReaderWriter
bool SimpleSocketStream::is_never_timeout(int64_t tm)
{
    srs_assert(io);
    return srs_hijack_io_is_never_timeout(io, tm);
}

int SimpleSocketStream::read_fully(void* buf, size_t size, ssize_t* nread)
{
    srs_assert(io);
    return srs_hijack_io_read_fully(io, buf, size, nread);
}

int SimpleSocketStream::write(void* buf, size_t size, ssize_t* nwrite)
{
    srs_assert(io);
    return srs_hijack_io_write(io, buf, size, nwrite);
}

<|MERGE_RESOLUTION|>--- conflicted
+++ resolved
@@ -126,17 +126,10 @@
     SrsBlockSyncSocket* skt = (SrsBlockSyncSocket*)ctx;
 
     skt->family = AF_INET6;
-<<<<<<< HEAD
     skt->fd = ::nsa_socket(skt->family, SOCK_STREAM, 0, propertiesTCP);   // Try IPv6 first.
     if (!SOCKET_VALID(skt->fd)) {
         skt->family = AF_INET;
         skt->fd = ::nsa_socket(skt->family, SOCK_STREAM, 0, propertiesTCP);   // Try IPv4 instead, if IPv6 fails.
-=======
-    skt->fd = ::socket(skt->family, SOCK_STREAM, 0);   // Try IPv6 first.
-    if (!SOCKET_VALID(skt->fd)) {
-        skt->family = AF_INET;
-        skt->fd = ::socket(skt->family, SOCK_STREAM, 0);   // Try IPv4 instead, if IPv6 fails.
->>>>>>> 19789d1c
     }
     if (!SOCKET_VALID(skt->fd)) {
         return ERROR_SOCKET_CREATE;
@@ -148,37 +141,23 @@
 {
     SrsBlockSyncSocket* skt = (SrsBlockSyncSocket*)ctx;
 
-<<<<<<< HEAD
-    char port_string[8];
-    snprintf(port_string, sizeof(port_string), "%d", port);
-=======
     char sport[8];
     snprintf(sport, sizeof(sport), "%d", port);
     
->>>>>>> 19789d1c
     addrinfo hints;
     memset(&hints, 0, sizeof(hints));
     hints.ai_family   = skt->family;
     hints.ai_socktype = SOCK_STREAM;
     hints.ai_flags    = AI_NUMERICHOST;
-<<<<<<< HEAD
-    addrinfo* result  = NULL;
-
-    if(getaddrinfo(server_ip, port_string, (const addrinfo*)&hints, &result) == 0) {
-        if(::nsa_connect(skt->fd, result->ai_addr, result->ai_addrlen, NULL, 0) < 0){
-            freeaddrinfo(result);
-=======
     
     addrinfo* r  = NULL;
     SrsAutoFree(addrinfo, r);
     if(getaddrinfo(server_ip, sport, (const addrinfo*)&hints, &r) == 0) {
-        if(::connect(skt->fd, r->ai_addr, r->ai_addrlen) < 0){
->>>>>>> 19789d1c
+        if(::nsa_connect(skt->fd, r->ai_addr, r->ai_addrlen, NULL, 0) < 0){
             return ERROR_SOCKET_CONNECT;
         }
     }
 
-    freeaddrinfo(result);
     return ERROR_SUCCESS;
 }
 int srs_hijack_io_read(srs_hijack_io_t ctx, void* buf, size_t size, ssize_t* nread)
