/**
 * The MIT License (MIT)
 *
 * Copyright (c) 2013-2017 OSSRS(winlin)
 *
 * Permission is hereby granted, free of charge, to any person obtaining a copy of
 * this software and associated documentation files (the "Software"), to deal in
 * the Software without restriction, including without limitation the rights to
 * use, copy, modify, merge, publish, distribute, sublicense, and/or sell copies of
 * the Software, and to permit persons to whom the Software is furnished to do so,
 * subject to the following conditions:
 *
 * The above copyright notice and this permission notice shall be included in all
 * copies or substantial portions of the Software.
 *
 * THE SOFTWARE IS PROVIDED "AS IS", WITHOUT WARRANTY OF ANY KIND, EXPRESS OR
 * IMPLIED, INCLUDING BUT NOT LIMITED TO THE WARRANTIES OF MERCHANTABILITY, FITNESS
 * FOR A PARTICULAR PURPOSE AND NONINFRINGEMENT. IN NO EVENT SHALL THE AUTHORS OR
 * COPYRIGHT HOLDERS BE LIABLE FOR ANY CLAIM, DAMAGES OR OTHER LIABILITY, WHETHER
 * IN AN ACTION OF CONTRACT, TORT OR OTHERWISE, ARISING FROM, OUT OF OR IN
 * CONNECTION WITH THE SOFTWARE OR THE USE OR OTHER DEALINGS IN THE SOFTWARE.
 */

#ifndef SRS_KERNEL_TS_HPP
#define SRS_KERNEL_TS_HPP

#include <srs_core.hpp>

#if !defined(SRS_EXPORT_LIBRTMP)

#include <string>
#include <map>
#include <vector>

#include <srs_kernel_codec.hpp>

class SrsBuffer;
class SrsTsMessageCache;
class SrsTsContextWriter;
class SrsFileWriter;
class SrsFileReader;
class SrsFormat;
class SrsSimpleStream;
class SrsTsAdaptationField;
class SrsTsPayload;
class SrsTsMessage;
class SrsTsPacket;
class SrsTsContext;

// Transport Stream packets are 188 bytes in length.
#define SRS_TS_PACKET_SIZE          188

// the aggregate pure audio for hls, in ts tbn(ms * 90).
#define SRS_CONSTS_HLS_PURE_AUDIO_AGGREGATE 720 * 90

/**
 * the pid of ts packet,
 * Table 2-3 - PID table, hls-mpeg-ts-iso13818-1.pdf, page 37
 * NOTE - The transport packets with PID values 0x0000, 0x0001, and 0x0010-0x1FFE are allowed to carry a PCR.
 */
enum SrsTsPid
{
    // Program Association Table(see Table 2-25).
    SrsTsPidPAT = 0x00,
    // Conditional Access Table (see Table 2-27).
    SrsTsPidCAT = 0x01,
    // Transport Stream Description Table
    SrsTsPidTSDT = 0x02,
    // Reserved
    SrsTsPidReservedStart = 0x03,
    SrsTsPidReservedEnd = 0x0f,
    // May be assigned as network_PID, Program_map_PID, elementary_PID, or for other purposes
    SrsTsPidAppStart = 0x10,
    SrsTsPidAppEnd = 0x1ffe,
    // null packets (see Table 2-3)
    SrsTsPidNULL = 0x01FFF,
};

/**
 * the transport_scrambling_control of ts packet,
 * Table 2-4 - Scrambling control values, hls-mpeg-ts-iso13818-1.pdf, page 38
 */
enum SrsTsScrambled
{
    // Not scrambled
    SrsTsScrambledDisabled = 0x00,
    // User-defined
    SrsTsScrambledUserDefined1 = 0x01,
    // User-defined
    SrsTsScrambledUserDefined2 = 0x02,
    // User-defined
    SrsTsScrambledUserDefined3 = 0x03,
};

/**
 * the adaption_field_control of ts packet,
 * Table 2-5 - Adaptation field control values, hls-mpeg-ts-iso13818-1.pdf, page 38
 */
enum SrsTsAdaptationFieldType
{
    // Reserved for future use by ISO/IEC
    SrsTsAdaptationFieldTypeReserved = 0x00,
    // No adaptation_field, payload only
    SrsTsAdaptationFieldTypePayloadOnly = 0x01,
    // Adaptation_field only, no payload
    SrsTsAdaptationFieldTypeAdaptionOnly = 0x02,
    // Adaptation_field followed by payload
    SrsTsAdaptationFieldTypeBoth = 0x03,
};

/**
 * the actually parsed ts pid,
 * @see SrsTsPid, some pid, for example, PMT/Video/Audio is specified by PAT or other tables.
 */
enum SrsTsPidApply
{
    SrsTsPidApplyReserved = 0, // TSPidTypeReserved, nothing parsed, used reserved.
    
    SrsTsPidApplyPAT, // Program associtate table
    SrsTsPidApplyPMT, // Program map table.
    
    SrsTsPidApplyVideo, // for video
    SrsTsPidApplyAudio, // vor audio
};

/**
 * Table 2-29 - Stream type assignments
 */
enum SrsTsStream
{
    // ITU-T | ISO/IEC Reserved
    SrsTsStreamReserved = 0x00,
    // ISO/IEC 11172 Video
    // ITU-T Rec. H.262 | ISO/IEC 13818-2 Video or ISO/IEC 11172-2 constrained parameter video stream
    // ISO/IEC 11172 Audio
    // ISO/IEC 13818-3 Audio
    SrsTsStreamAudioMp3 = 0x04,
    // ITU-T Rec. H.222.0 | ISO/IEC 13818-1 private_sections
    // ITU-T Rec. H.222.0 | ISO/IEC 13818-1 PES packets containing private data
    // ISO/IEC 13522 MHEG
    // ITU-T Rec. H.222.0 | ISO/IEC 13818-1 Annex A DSM-CC
    // ITU-T Rec. H.222.1
    // ISO/IEC 13818-6 type A
    // ISO/IEC 13818-6 type B
    // ISO/IEC 13818-6 type C
    // ISO/IEC 13818-6 type D
    // ITU-T Rec. H.222.0 | ISO/IEC 13818-1 auxiliary
    // ISO/IEC 13818-7 Audio with ADTS transport syntax
    SrsTsStreamAudioAAC = 0x0f,
    // ISO/IEC 14496-2 Visual
    SrsTsStreamVideoMpeg4 = 0x10,
    // ISO/IEC 14496-3 Audio with the LATM transport syntax as defined in ISO/IEC 14496-3 / AMD 1
    SrsTsStreamAudioMpeg4 = 0x11,
    // ISO/IEC 14496-1 SL-packetized stream or FlexMux stream carried in PES packets
    // ISO/IEC 14496-1 SL-packetized stream or FlexMux stream carried in ISO/IEC14496_sections.
    // ISO/IEC 13818-6 Synchronized Download Protocol
    // ITU-T Rec. H.222.0 | ISO/IEC 13818-1 Reserved
    // 0x15-0x7F
    SrsTsStreamVideoH264 = 0x1b,
    // User Private
    // 0x80-0xFF
    SrsTsStreamAudioAC3 = 0x81,
    SrsTsStreamAudioDTS = 0x8a,
};
std::string srs_ts_stream2string(SrsTsStream stream);

/**
 * the ts channel.
 */
struct SrsTsChannel
{
    int pid;
    SrsTsPidApply apply;
    SrsTsStream stream;
    SrsTsMessage* msg;
    SrsTsContext* context;
    // for encoder.
    uint8_t continuity_counter;
    
    SrsTsChannel();
    virtual ~SrsTsChannel();
};

/**
 * the stream_id of PES payload of ts packet.
 * Table 2-18 - Stream_id assignments, hls-mpeg-ts-iso13818-1.pdf, page 52.
 */
enum SrsTsPESStreamId
{
    // program_stream_map
    SrsTsPESStreamIdProgramStreamMap = 0xbc, // 0b10111100
    // private_stream_1
    SrsTsPESStreamIdPrivateStream1 = 0xbd, // 0b10111101
    // padding_stream
    SrsTsPESStreamIdPaddingStream = 0xbe, // 0b10111110
    // private_stream_2
    SrsTsPESStreamIdPrivateStream2 = 0xbf, // 0b10111111
    
    // 110x xxxx
    // ISO/IEC 13818-3 or ISO/IEC 11172-3 or ISO/IEC 13818-7 or ISO/IEC
    // 14496-3 audio stream number x xxxx
    // ((sid >> 5) & 0x07) == SrsTsPESStreamIdAudio
    // @remark, use SrsTsPESStreamIdAudioCommon as actually audio, SrsTsPESStreamIdAudio to check whether audio.
    SrsTsPESStreamIdAudioChecker = 0x06, // 0b110
    SrsTsPESStreamIdAudioCommon = 0xc0,
    
    // 1110 xxxx
    // ITU-T Rec. H.262 | ISO/IEC 13818-2 or ISO/IEC 11172-2 or ISO/IEC
    // 14496-2 video stream number xxxx
    // ((stream_id >> 4) & 0x0f) == SrsTsPESStreamIdVideo
    // @remark, use SrsTsPESStreamIdVideoCommon as actually video, SrsTsPESStreamIdVideo to check whether video.
    SrsTsPESStreamIdVideoChecker = 0x0e, // 0b1110
    SrsTsPESStreamIdVideoCommon = 0xe0,
    
    // ECM_stream
    SrsTsPESStreamIdEcmStream = 0xf0, // 0b11110000
    // EMM_stream
    SrsTsPESStreamIdEmmStream = 0xf1, // 0b11110001
    // DSMCC_stream
    SrsTsPESStreamIdDsmccStream = 0xf2, // 0b11110010
    // 13522_stream
    SrsTsPESStreamId13522Stream = 0xf3, // 0b11110011
    // H_222_1_type_A
    SrsTsPESStreamIdH2221TypeA = 0xf4, // 0b11110100
    // H_222_1_type_B
    SrsTsPESStreamIdH2221TypeB = 0xf5, // 0b11110101
    // H_222_1_type_C
    SrsTsPESStreamIdH2221TypeC = 0xf6, // 0b11110110
    // H_222_1_type_D
    SrsTsPESStreamIdH2221TypeD = 0xf7, // 0b11110111
    // H_222_1_type_E
    SrsTsPESStreamIdH2221TypeE = 0xf8, // 0b11111000
    // ancillary_stream
    SrsTsPESStreamIdAncillaryStream = 0xf9, // 0b11111001
    // SL_packetized_stream
    SrsTsPESStreamIdSlPacketizedStream = 0xfa, // 0b11111010
    // FlexMux_stream
    SrsTsPESStreamIdFlexMuxStream = 0xfb, // 0b11111011
    // reserved data stream
    // 1111 1100 ... 1111 1110
    // program_stream_directory
    SrsTsPESStreamIdProgramStreamDirectory = 0xff, // 0b11111111
};

/**
 * the media audio/video message parsed from PES packet.
 */
class SrsTsMessage
{
public:
    // decoder only,
    // the ts messgae does not use them,
    // for user to get the channel and packet.
    SrsTsChannel* channel;
    SrsTsPacket* packet;
public:
    // the audio cache buffer start pts, to flush audio if full.
    // @remark the pts is not the adjust one, it's the orignal pts.
    int64_t start_pts;
    // whether this message with pcr info,
    // generally, the video IDR(I frame, the keyframe of h.264) carray the pcr info.
    bool write_pcr;
    // whether got discontinuity ts, for example, sequence header changed.
    bool is_discontinuity;
public:
    // the timestamp in 90khz
    int64_t dts;
    int64_t pts;
    // the id of pes stream to indicates the payload codec.
    // @remark use is_audio() and is_video() to check it, and stream_number() to finger it out.
    SrsTsPESStreamId sid;
    // the size of payload, 0 indicates the length() of payload.
    uint16_t PES_packet_length;
    // the chunk id.
    uint8_t continuity_counter;
    // the payload bytes.
    SrsSimpleStream* payload;
public:
    SrsTsMessage(SrsTsChannel* c = NULL, SrsTsPacket* p = NULL);
    virtual ~SrsTsMessage();
    // decoder
public:
    /**
     * dumps all bytes in stream to ts message.
     */
    virtual int dump(SrsBuffer* stream, int* pnb_bytes);
    /**
     * whether ts message is completed to reap.
     * @param payload_unit_start_indicator whether new ts message start.
     *       PES_packet_length is 0, the payload_unit_start_indicator=1 to reap ts message.
     *       PES_packet_length > 0, the payload.length() == PES_packet_length to reap ts message.
     * @remark when PES_packet_length>0, the payload_unit_start_indicator should never be 1 when not completed.
     * @remark when fresh, the payload_unit_start_indicator should be 1.
     */
    virtual bool completed(int8_t payload_unit_start_indicator);
    /**
     * whether the message is fresh.
     */
    virtual bool fresh();
public:
    /**
     * whether the sid indicates the elementary stream audio.
     */
    virtual bool is_audio();
    /**
     * whether the sid indicates the elementary stream video.
     */
    virtual bool is_video();
    /**
     * when audio or video, get the stream number which specifies the format of stream.
     * @return the stream number for audio/video; otherwise, -1.
     */
    virtual int stream_number();
public:
    /**
     * detach the ts message,
     * for user maybe need to parse the message by queue.
     * @remark we always use the payload of original message.
     */
    virtual SrsTsMessage* detach();
};

/**
 * the ts message handler.
 */
class ISrsTsHandler
{
public:
    ISrsTsHandler();
    virtual ~ISrsTsHandler();
public:
    /**
     * when ts context got message, use handler to process it.
     * @param msg the ts msg, user should never free it.
     * @return an int error code.
     */
    virtual int on_ts_message(SrsTsMessage* msg) = 0;
};

/**
 * the context of ts, to decode the ts stream.
 */
class SrsTsContext
{
<<<<<<< HEAD
    // codec
=======
private:
    // Whether context is ready, failed if try to write data when not ready.
    // When PAT and PMT writen, the context is ready.
    // @see https://github.com/ossrs/srs/issues/834
    bool ready;
// codec
>>>>>>> b11ddc7f
private:
    std::map<int, SrsTsChannel*> pids;
    bool pure_audio;
    int8_t sync_byte;
    // encoder
private:
    // when any codec changed, write the PAT/PMT.
    SrsVideoCodecId vcodec;
    SrsAudioCodecId acodec;
public:
    SrsTsContext();
    virtual ~SrsTsContext();
public:
    /**
     * whether the hls stream is pure audio stream.
     */
    // TODO: FIXME: merge with muxer codec detect.
    virtual bool is_pure_audio();
    /**
     * when PMT table parsed, we know some info about stream.
     */
    virtual void on_pmt_parsed();
    /**
     * reset the context for a new ts segment start.
     */
    virtual void reset();
    // codec
public:
    /**
     * get the pid apply, the parsed pid.
     * @return the apply channel; NULL for invalid.
     */
    virtual SrsTsChannel* get(int pid);
    /**
     * set the pid apply, the parsed pid.
     */
    virtual void set(int pid, SrsTsPidApply apply_pid, SrsTsStream stream = SrsTsStreamReserved);
    // decode methods
public:
    /**
     * the stream contains only one ts packet.
     * @param handler the ts message handler to process the msg.
     * @remark we will consume all bytes in stream.
     */
    virtual int decode(SrsBuffer* stream, ISrsTsHandler* handler);
    // encode methods
public:
    /**
     * write the PES packet, the video/audio stream.
     * @param msg the video/audio msg to write to ts.
     * @param vc the video codec, write the PAT/PMT table when changed.
     * @param ac the audio codec, write the PAT/PMT table when changed.
     */
    virtual int encode(SrsFileWriter* writer, SrsTsMessage* msg, SrsVideoCodecId vc, SrsAudioCodecId ac);
    // drm methods
public:
    /**
     * set sync byte of ts segment.
     * replace the standard ts sync byte to bravo sync byte.
     */
    virtual void set_sync_byte(int8_t sb);
private:
    virtual int encode_pat_pmt(SrsFileWriter* writer, int16_t vpid, SrsTsStream vs, int16_t apid, SrsTsStream as);
    virtual int encode_pes(SrsFileWriter* writer, SrsTsMessage* msg, int16_t pid, SrsTsStream sid, bool pure_audio);
};

/**
 * the packet in ts stream,
 * 2.4.3.2 Transport Stream packet layer, hls-mpeg-ts-iso13818-1.pdf, page 36
 * Transport Stream packets shall be 188 bytes long.
 */
class SrsTsPacket
{
public:
    // 1B
    /**
     * The sync_byte is a fixed 8-bit field whose value is '0100 0111' (0x47). Sync_byte emulation in the choice of
     * values for other regularly occurring fields, such as PID, should be avoided.
     */
    int8_t sync_byte; //8bits
    
    // 2B
    /**
     * The transport_error_indicator is a 1-bit flag. When set to '1' it indicates that at least
     * 1 uncorrectable bit error exists in the associated Transport Stream packet. This bit may be set to '1' by entities external to
     * the transport layer. When set to '1' this bit shall not be reset to '0' unless the bit value(s) in error have been corrected.
     */
    int8_t transport_error_indicator; //1bit
    /**
     * The payload_unit_start_indicator is a 1-bit flag which has normative meaning for
     * Transport Stream packets that carry PES packets (refer to 2.4.3.6) or PSI data (refer to 2.4.4).
     *
     * When the payload of the Transport Stream packet contains PES packet data, the payload_unit_start_indicator has the
     * following significance: a '1' indicates that the payload of this Transport Stream packet will commence(start) with the first byte
     * of a PES packet and a '0' indicates no PES packet shall start in this Transport Stream packet. If the
     * payload_unit_start_indicator is set to '1', then one and only one PES packet starts in this Transport Stream packet. This
     * also applies to private streams of stream_type 6 (refer to Table 2-29).
     *
     * When the payload of the Transport Stream packet contains PSI data, the payload_unit_start_indicator has the following
     * significance: if the Transport Stream packet carries the first byte of a PSI section, the payload_unit_start_indicator value
     * shall be '1', indicating that the first byte of the payload of this Transport Stream packet carries the pointer_field. If the
     * Transport Stream packet does not carry the first byte of a PSI section, the payload_unit_start_indicator value shall be '0',
     * indicating that there is no pointer_field in the payload. Refer to 2.4.4.1 and 2.4.4.2. This also applies to private streams of
     * stream_type 5 (refer to Table 2-29).
     *
     * For null packets the payload_unit_start_indicator shall be set to '0'.
     *
     * The meaning of this bit for Transport Stream packets carrying only private data is not defined in this Specification.
     */
    int8_t payload_unit_start_indicator; //1bit
    /**
     * The transport_priority is a 1-bit indicator. When set to '1' it indicates that the associated packet is
     * of greater priority than other packets having the same PID which do not have the bit set to '1'. The transport mechanism
     * can use this to prioritize its data within an elementary stream. Depending on the application the transport_priority field
     * may be coded regardless of the PID or within one PID only. This field may be changed by channel specific encoders or
     * decoders.
     */
    int8_t transport_priority; //1bit
    /**
     * The PID is a 13-bit field, indicating the type of the data stored in the packet payload. PID value 0x0000 is
     * reserved for the Program Association Table (see Table 2-25). PID value 0x0001 is reserved for the Conditional Access
     * Table (see Table 2-27). PID values 0x0002 - 0x000F are reserved. PID value 0x1FFF is reserved for null packets (see
     * Table 2-3).
     */
    SrsTsPid pid; //13bits
    
    // 1B
    /**
     * This 2-bit field indicates the scrambling mode of the Transport Stream packet payload.
     * The Transport Stream packet header, and the adaptation field when present, shall not be scrambled. In the case of a null
     * packet the value of the transport_scrambling_control field shall be set to '00' (see Table 2-4).
     */
    SrsTsScrambled transport_scrambling_control; //2bits
    /**
     * This 2-bit field indicates whether this Transport Stream packet header is followed by an
     * adaptation field and/or payload (see Table 2-5).
     *
     * ITU-T Rec. H.222.0 | ISO/IEC 13818-1 decoders shall discard Transport Stream packets with the
     * adaptation_field_control field set to a value of '00'. In the case of a null packet the value of the adaptation_field_control
     * shall be set to '01'.
     */
    SrsTsAdaptationFieldType adaption_field_control; //2bits
    /**
     * The continuity_counter is a 4-bit field incrementing with each Transport Stream packet with the
     * same PID. The continuity_counter wraps around to 0 after its maximum value. The continuity_counter shall not be
     * incremented when the adaptation_field_control of the packet equals '00'(reseverd) or '10'(adaptation field only).
     *
     * In Transport Streams, duplicate packets may be sent as two, and only two, consecutive Transport Stream packets of the
     * same PID. The duplicate packets shall have the same continuity_counter value as the original packet and the
     * adaptation_field_control field shall be equal to '01'(payload only) or '11'(both). In duplicate packets each byte of the original packet shall be
     * duplicated, with the exception that in the program clock reference fields, if present, a valid value shall be encoded.
     *
     * The continuity_counter in a particular Transport Stream packet is continuous when it differs by a positive value of one
     * from the continuity_counter value in the previous Transport Stream packet of the same PID, or when either of the nonincrementing
     * conditions (adaptation_field_control set to '00' or '10', or duplicate packets as described above) are met.
     * The continuity counter may be discontinuous when the discontinuity_indicator is set to '1' (refer to 2.4.3.4). In the case of
     * a null packet the value of the continuity_counter is undefined.
     */
    uint8_t continuity_counter; //4bits
private:
    SrsTsAdaptationField* adaptation_field;
    SrsTsPayload* payload;
public:
    SrsTsContext* context;
public:
    SrsTsPacket(SrsTsContext* c);
    virtual ~SrsTsPacket();
public:
    virtual int decode(SrsBuffer* stream, SrsTsMessage** ppmsg);
public:
    virtual int size();
    virtual int encode(SrsBuffer* stream);
    virtual void padding(int nb_stuffings);
public:
    static SrsTsPacket* create_pat(SrsTsContext* context, int16_t pmt_number, int16_t pmt_pid);
    static SrsTsPacket* create_pmt(SrsTsContext* context, int16_t pmt_number, int16_t pmt_pid,
        int16_t vpid, SrsTsStream vs, int16_t apid, SrsTsStream as);
    static SrsTsPacket* create_pes_first(SrsTsContext* context, int16_t pid, SrsTsPESStreamId sid,
        uint8_t continuity_counter, bool discontinuity, int64_t pcr, int64_t dts, int64_t pts, int size);
    static SrsTsPacket* create_pes_continue(SrsTsContext* context,
        int16_t pid, SrsTsPESStreamId sid, uint8_t continuity_counter);
};

/**
 * the adaption field of ts packet.
 * 2.4.3.5 Semantic definition of fields in adaptation field, hls-mpeg-ts-iso13818-1.pdf, page 39
 * Table 2-6 - Transport Stream adaptation field, hls-mpeg-ts-iso13818-1.pdf, page 40
 */
class SrsTsAdaptationField
{
public:
    // 1B
    /**
     * The adaptation_field_length is an 8-bit field specifying the number of bytes in the
     * adaptation_field immediately following the adaptation_field_length. The value 0 is for inserting a single stuffing byte in
     * a Transport Stream packet. When the adaptation_field_control value is '11', the value of the adaptation_field_length shall
     * be in the range 0 to 182. When the adaptation_field_control value is '10', the value of the adaptation_field_length shall
     * be 183. For Transport Stream packets carrying PES packets, stuffing is needed when there is insufficient PES packet data
     * to completely fill the Transport Stream packet payload bytes. Stuffing is accomplished by defining an adaptation field
     * longer than the sum of the lengths of the data elements in it, so that the payload bytes remaining after the adaptation field
     * exactly accommodates the available PES packet data. The extra space in the adaptation field is filled with stuffing bytes.
     *
     * This is the only method of stuffing allowed for Transport Stream packets carrying PES packets. For Transport Stream
     * packets carrying PSI, an alternative stuffing method is described in 2.4.4.
     */
    uint8_t adaption_field_length; //8bits
    // 1B
    /**
     * This is a 1-bit field which when set to '1' indicates that the discontinuity state is true for the
     * current Transport Stream packet. When the discontinuity_indicator is set to '0' or is not present, the discontinuity state is
     * false. The discontinuity indicator is used to indicate two types of discontinuities, system time-base discontinuities and
     * continuity_counter discontinuities.
     *
     * A system time-base discontinuity is indicated by the use of the discontinuity_indicator in Transport Stream packets of a
     * PID designated as a PCR_PID (refer to 2.4.4.9). When the discontinuity state is true for a Transport Stream packet of a
     * PID designated as a PCR_PID, the next PCR in a Transport Stream packet with that same PID represents a sample of a
     * new system time clock for the associated program. The system time-base discontinuity point is defined to be the instant
     * in time when the first byte of a packet containing a PCR of a new system time-base arrives at the input of the T-STD.
     * The discontinuity_indicator shall be set to '1' in the packet in which the system time-base discontinuity occurs. The
     * discontinuity_indicator bit may also be set to '1' in Transport Stream packets of the same PCR_PID prior to the packet
     * which contains the new system time-base PCR. In this case, once the discontinuity_indicator has been set to '1', it shall
     * continue to be set to '1' in all Transport Stream packets of the same PCR_PID up to and including the Transport Stream
     * packet which contains the first PCR of the new system time-base. After the occurrence of a system time-base
     * discontinuity, no fewer than two PCRs for the new system time-base shall be received before another system time-base
     * discontinuity can occur. Further, except when trick mode status is true, data from no more than two system time-bases
     * shall be present in the set of T-STD buffers for one program at any time.
     *
     * Prior to the occurrence of a system time-base discontinuity, the first byte of a Transport Stream packet which contains a
     * PTS or DTS which refers to the new system time-base shall not arrive at the input of the T-STD. After the occurrence of
     * a system time-base discontinuity, the first byte of a Transport Stream packet which contains a PTS or DTS which refers
     * to the previous system time-base shall not arrive at the input of the T-STD.
     *
     * A continuity_counter discontinuity is indicated by the use of the discontinuity_indicator in any Transport Stream packet.
     * When the discontinuity state is true in any Transport Stream packet of a PID not designated as a PCR_PID, the
     * continuity_counter in that packet may be discontinuous with respect to the previous Transport Stream packet of the same
     * PID. When the discontinuity state is true in a Transport Stream packet of a PID that is designated as a PCR_PID, the
     * continuity_counter may only be discontinuous in the packet in which a system time-base discontinuity occurs. A
     * continuity counter discontinuity point occurs when the discontinuity state is true in a Transport Stream packet and the
     * continuity_counter in the same packet is discontinuous with respect to the previous Transport Stream packet of the same
     * PID. A continuity counter discontinuity point shall occur at most one time from the initiation of the discontinuity state
     * until the conclusion of the discontinuity state. Furthermore, for all PIDs that are not designated as PCR_PIDs, when the
     * discontinuity_indicator is set to '1' in a packet of a specific PID, the discontinuity_indicator may be set to '1' in the next
     * Transport Stream packet of that same PID, but shall not be set to '1' in three consecutive Transport Stream packet of that
     * same PID.
     *
     * For the purpose of this clause, an elementary stream access point is defined as follows:
     *       Video - The first byte of a video sequence header.
     *       Audio - The first byte of an audio frame.
     *
     * After a continuity counter discontinuity in a Transport packet which is designated as containing elementary stream data,
     * the first byte of elementary stream data in a Transport Stream packet of the same PID shall be the first byte of an
     * elementary stream access point or in the case of video, the first byte of an elementary stream access point or a
     * sequence_end_code followed by an access point. Each Transport Stream packet which contains elementary stream data
     * with a PID not designated as a PCR_PID, and in which a continuity counter discontinuity point occurs, and in which a
     * PTS or DTS occurs, shall arrive at the input of the T-STD after the system time-base discontinuity for the associated
     * program occurs. In the case where the discontinuity state is true, if two consecutive Transport Stream packets of the same
     * PID occur which have the same continuity_counter value and have adaptation_field_control values set to '01' or '11', the
     * second packet may be discarded. A Transport Stream shall not be constructed in such a way that discarding such a packet
     * will cause the loss of PES packet payload data or PSI data.
     *
     * After the occurrence of a discontinuity_indicator set to '1' in a Transport Stream packet which contains PSI information,
     * a single discontinuity in the version_number of PSI sections may occur. At the occurrence of such a discontinuity, a
     * version of the TS_program_map_sections of the appropriate program shall be sent with section_length = = 13 and the
     * current_next_indicator = = 1, such that there are no program_descriptors and no elementary streams described. This shall
     * then be followed by a version of the TS_program_map_section for each affected program with the version_number
     * incremented by one and the current_next_indicator = = 1, containing a complete program definition. This indicates a
     * version change in PSI data.
     */
    int8_t discontinuity_indicator; //1bit
    /**
     * The random_access_indicator is a 1-bit field that indicates that the current Transport
     * Stream packet, and possibly subsequent Transport Stream packets with the same PID, contain some information to aid
     * random access at this point. Specifically, when the bit is set to '1', the next PES packet to start in the payload of Transport
     * Stream packets with the current PID shall contain the first byte of a video sequence header if the PES stream type (refer
     * to Table 2-29) is 1 or 2, or shall contain the first byte of an audio frame if the PES stream type is 3 or 4. In addition, in
     * the case of video, a presentation timestamp shall be present in the PES packet containing the first picture following the
     * sequence header. In the case of audio, the presentation timestamp shall be present in the PES packet containing the first
     * byte of the audio frame. In the PCR_PID the random_access_indicator may only be set to '1' in Transport Stream packet
     * containing the PCR fields.
     */
    int8_t random_access_indicator; //1bit
    /**
     * The elementary_stream_priority_indicator is a 1-bit field. It indicates, among
     * packets with the same PID, the priority of the elementary stream data carried within the payload of this Transport Stream
     * packet. A '1' indicates that the payload has a higher priority than the payloads of other Transport Stream packets. In the
     * case of video, this field may be set to '1' only if the payload contains one or more bytes from an intra-coded slice. A
     * value of '0' indicates that the payload has the same priority as all other packets which do not have this bit set to '1'.
     */
    int8_t elementary_stream_priority_indicator; //1bit
    /**
     * The PCR_flag is a 1-bit flag. A value of '1' indicates that the adaptation_field contains a PCR field coded in
     * two parts. A value of '0' indicates that the adaptation field does not contain any PCR field.
     */
    int8_t PCR_flag; //1bit
    /**
     * The OPCR_flag is a 1-bit flag. A value of '1' indicates that the adaptation_field contains an OPCR field
     * coded in two parts. A value of '0' indicates that the adaptation field does not contain any OPCR field.
     */
    int8_t OPCR_flag; //1bit
    /**
     * The splicing_point_flag is a 1-bit flag. When set to '1', it indicates that a splice_countdown field
     * shall be present in the associated adaptation field, specifying the occurrence of a splicing point. A value of '0' indicates
     * that a splice_countdown field is not present in the adaptation field.
     */
    int8_t splicing_point_flag; //1bit
    /**
     * The transport_private_data_flag is a 1-bit flag. A value of '1' indicates that the
     * adaptation field contains one or more private_data bytes. A value of '0' indicates the adaptation field does not contain any
     * private_data bytes.
     */
    int8_t transport_private_data_flag; //1bit
    /**
     * The adaptation_field_extension_flag is a 1-bit field which when set to '1' indicates
     * the presence of an adaptation field extension. A value of '0' indicates that an adaptation field extension is not present in
     * the adaptation field.
     */
    int8_t adaptation_field_extension_flag; //1bit
    
    // if PCR_flag, 6B
    /**
     * The program_clock_reference (PCR) is a
     * 42-bit field coded in two parts. The first part, program_clock_reference_base, is a 33-bit field whose value is given by
     * PCR_base(i), as given in equation 2-2. The second part, program_clock_reference_extension, is a 9-bit field whose value
     * is given by PCR_ext(i), as given in equation 2-3. The PCR indicates the intended time of arrival of the byte containing
     * the last bit of the program_clock_reference_base at the input of the system target decoder.
     */
    int64_t program_clock_reference_base; //33bits
    /**
     * 6bits reserved, must be '1'
     */
    int8_t const1_value0; // 6bits
    int16_t program_clock_reference_extension; //9bits
    
    // if OPCR_flag, 6B
    /**
     * The optional original
     * program reference (OPCR) is a 42-bit field coded in two parts. These two parts, the base and the extension, are coded
     * identically to the two corresponding parts of the PCR field. The presence of the OPCR is indicated by the OPCR_flag.
     * The OPCR field shall be coded only in Transport Stream packets in which the PCR field is present. OPCRs are permitted
     * in both single program and multiple program Transport Streams.
     *
     * OPCR assists in the reconstruction of a single program Transport Stream from another Transport Stream. When
     * reconstructing the original single program Transport Stream, the OPCR may be copied to the PCR field. The resulting
     * PCR value is valid only if the original single program Transport Stream is reconstructed exactly in its entirety. This
     * would include at least any PSI and private data packets which were present in the original Transport Stream and would
     * possibly require other private arrangements. It also means that the OPCR must be an identical copy of its associated PCR
     * in the original single program Transport Stream.
     */
    int64_t original_program_clock_reference_base; //33bits
    /**
     * 6bits reserved, must be '1'
     */
    int8_t const1_value2; // 6bits
    int16_t original_program_clock_reference_extension; //9bits
    
    // if splicing_point_flag, 1B
    /**
     * The splice_countdown is an 8-bit field, representing a value which may be positive or negative. A
     * positive value specifies the remaining number of Transport Stream packets, of the same PID, following the associated
     * Transport Stream packet until a splicing point is reached. Duplicate Transport Stream packets and Transport Stream
     * packets which only contain adaptation fields are excluded. The splicing point is located immediately after the last byte of
     * the Transport Stream packet in which the associated splice_countdown field reaches zero. In the Transport Stream packet
     * where the splice_countdown reaches zero, the last data byte of the Transport Stream packet payload shall be the last byte
     * of a coded audio frame or a coded picture. In the case of video, the corresponding access unit may or may not be
     * terminated by a sequence_end_code. Transport Stream packets with the same PID, which follow, may contain data from
     * a different elementary stream of the same type.
     *
     * The payload of the next Transport Stream packet of the same PID (duplicate packets and packets without payload being
     * excluded) shall commence with the first byte of a PES packet.In the case of audio, the PES packet payload shall
     * commence with an access point. In the case of video, the PES packet payload shall commence with an access point, or
     * with a sequence_end_code, followed by an access point. Thus, the previous coded audio frame or coded picture aligns
     * with the packet boundary, or is padded to make this so. Subsequent to the splicing point, the countdown field may also
     * be present. When the splice_countdown is a negative number whose value is minus n(-n), it indicates that the associated
     * Transport Stream packet is the n-th packet following the splicing point (duplicate packets and packets without payload
     * being excluded).
     *
     * For the purposes of this subclause, an access point is defined as follows:
     *       Video - The first byte of a video_sequence_header.
     *       Audio - The first byte of an audio frame.
     */
    int8_t splice_countdown; //8bits
    
    // if transport_private_data_flag, 1+p[0] B
    /**
     * The transport_private_data_length is an 8-bit field specifying the number of
     * private_data bytes immediately following the transport private_data_length field. The number of private_data bytes shall
     * not be such that private data extends beyond the adaptation field.
     */
    uint8_t transport_private_data_length; //8bits
    char* transport_private_data; //[transport_private_data_length]bytes
    
    // if adaptation_field_extension_flag, 2+x B
    /**
     * The adaptation_field_extension_length is an 8-bit field. It indicates the number of
     * bytes of the extended adaptation field data immediately following this field, including reserved bytes if present.
     */
    uint8_t adaptation_field_extension_length; //8bits
    /**
     * This is a 1-bit field which when set to '1' indicates the presence of the ltw_offset
     * field.
     */
    int8_t ltw_flag; //1bit
    /**
     * This is a 1-bit field which when set to '1' indicates the presence of the piecewise_rate field.
     */
    int8_t piecewise_rate_flag; //1bit
    /**
     * This is a 1-bit flag which when set to '1' indicates that the splice_type and DTS_next_AU fields
     * are present. A value of '0' indicates that neither splice_type nor DTS_next_AU fields are present. This field shall not be
     * set to '1' in Transport Stream packets in which the splicing_point_flag is not set to '1'. Once it is set to '1' in a Transport
     * Stream packet in which the splice_countdown is positive, it shall be set to '1' in all the subsequent Transport Stream
     * packets of the same PID that have the splicing_point_flag set to '1', until the packet in which the splice_countdown
     * reaches zero (including this packet). When this flag is set, if the elementary stream carried in this PID is an audio stream,
     * the splice_type field shall be set to '0000'. If the elementary stream carried in this PID is a video stream, it shall fulfil the
     * constraints indicated by the splice_type value.
     */
    int8_t seamless_splice_flag; //1bit
    /**
     * reserved 5bits, must be '1'
     */
    int8_t const1_value1; //5bits
    // if ltw_flag, 2B
    /**
     * (legal time window_valid_flag) - This is a 1-bit field which when set to '1' indicates that the value of the
     * ltw_offset shall be valid. A value of '0' indicates that the value in the ltw_offset field is undefined.
     */
    int8_t ltw_valid_flag; //1bit
    /**
     * (legal time window offset) - This is a 15-bit field, the value of which is defined only if the ltw_valid flag has
     * a value of '1'. When defined, the legal time window offset is in units of (300/fs) seconds, where fs is the system clock
     * frequency of the program that this PID belongs to, and fulfils:
     *       offset = t1(i) - t(i)
     *       ltw_offset = offset//1
     * where i is the index of the first byte of this Transport Stream packet, offset is the value encoded in this field, t(i) is the
     * arrival time of byte i in the T-STD, and t1(i) is the upper bound in time of a time interval called the Legal Time Window
     * which is associated with this Transport Stream packet.
     */
    int16_t ltw_offset; //15bits
    // if piecewise_rate_flag, 3B
    //2bits reserved
    /**
     * The meaning of this 22-bit field is only defined when both the ltw_flag and the ltw_valid_flag are set
     * to '1'. When defined, it is a positive integer specifying a hypothetical bitrate R which is used to define the end times of
     * the Legal Time Windows of Transport Stream packets of the same PID that follow this packet but do not include the
     * legal_time_window_offset field.
     */
    int32_t piecewise_rate; //22bits
    // if seamless_splice_flag, 5B
    /**
     * This is a 4-bit field. From the first occurrence of this field onwards, it shall have the same value in all the
     * subsequent Transport Stream packets of the same PID in which it is present, until the packet in which the
     * splice_countdown reaches zero (including this packet). If the elementary stream carried in that PID is an audio stream,
     * this field shall have the value '0000'. If the elementary stream carried in that PID is a video stream, this field indicates the
     * conditions that shall be respected by this elementary stream for splicing purposes. These conditions are defined as a
     * function of profile, level and splice_type in Table 2-7 through Table 2-16.
     */
    int8_t splice_type; //4bits
    /**
     * (decoding time stamp next access unit) - This is a 33-bit field, coded in three parts. In the case of
     * continuous and periodic decoding through this splicing point it indicates the decoding time of the first access unit
     * following the splicing point. This decoding time is expressed in the time base which is valid in the Transport Stream
     * packet in which the splice_countdown reaches zero. From the first occurrence of this field onwards, it shall have the
     * same value in all the subsequent Transport Stream packets of the same PID in which it is present, until the packet in
     * which the splice_countdown reaches zero (including this packet).
     */
    int8_t DTS_next_AU0; //3bits
    int8_t marker_bit0; //1bit
    int16_t DTS_next_AU1; //15bits
    int8_t marker_bit1; //1bit
    int16_t DTS_next_AU2; //15bits
    int8_t marker_bit2; //1bit
    // left bytes.
    /**
     * This is a fixed 8-bit value equal to '1111 1111' that can be inserted by the encoder. It is discarded by the
     * decoder.
     */
    int nb_af_ext_reserved;
    
    // left bytes.
    /**
     * This is a fixed 8-bit value equal to '1111 1111' that can be inserted by the encoder. It is discarded by the
     * decoder.
     */
    int nb_af_reserved;
private:
    SrsTsPacket* packet;
public:
    SrsTsAdaptationField(SrsTsPacket* pkt);
    virtual ~SrsTsAdaptationField();
public:
    virtual int decode(SrsBuffer* stream);
public:
    virtual int size();
    virtual int encode(SrsBuffer* stream);
};

/**
 * 2.4.4.4 Table_id assignments, hls-mpeg-ts-iso13818-1.pdf, page 62
 * The table_id field identifies the contents of a Transport Stream PSI section as shown in Table 2-26.
 */
enum SrsTsPsiId
{
    // program_association_section
    SrsTsPsiIdPas = 0x00,
    // conditional_access_section (CA_section)
    SrsTsPsiIdCas = 0x01,
    // TS_program_map_section
    SrsTsPsiIdPms = 0x02,
    // TS_description_section
    SrsTsPsiIdDs = 0x03,
    // ISO_IEC_14496_scene_description_section
    SrsTsPsiIdSds = 0x04,
    // ISO_IEC_14496_object_descriptor_section
    SrsTsPsiIdOds = 0x05,
    // ITU-T Rec. H.222.0 | ISO/IEC 13818-1 reserved
    SrsTsPsiIdIso138181Start = 0x06,
    SrsTsPsiIdIso138181End = 0x37,
    // Defined in ISO/IEC 13818-6
    SrsTsPsiIdIso138186Start = 0x38,
    SrsTsPsiIdIso138186End = 0x3F,
    // User private
    SrsTsPsiIdUserStart = 0x40,
    SrsTsPsiIdUserEnd = 0xFE,
    // forbidden
    SrsTsPsiIdForbidden = 0xFF,
};

/**
 * the payload of ts packet, can be PES or PSI payload.
 */
class SrsTsPayload
{
protected:
    SrsTsPacket* packet;
public:
    SrsTsPayload(SrsTsPacket* p);
    virtual ~SrsTsPayload();
public:
    virtual int decode(SrsBuffer* stream, SrsTsMessage** ppmsg) = 0;
public:
    virtual int size() = 0;
    virtual int encode(SrsBuffer* stream) = 0;
};

/**
 * the PES payload of ts packet.
 * 2.4.3.6 PES packet, hls-mpeg-ts-iso13818-1.pdf, page 49
 */
class SrsTsPayloadPES : public SrsTsPayload
{
public:
    // 3B
    /**
     * The packet_start_code_prefix is a 24-bit code. Together with the stream_id that follows it
     * constitutes a packet start code that identifies the beginning of a packet. The packet_start_code_prefix is the bit string
     * '0000 0000 0000 0000 0000 0001' (0x000001).
     */
    int32_t packet_start_code_prefix; //24bits
    // 1B
    /**
     * In Program Streams, the stream_id specifies the type and number of the elementary stream as defined by the
     * stream_id Table 2-18. In Transport Streams, the stream_id may be set to any valid value which correctly describes the
     * elementary stream type as defined in Table 2-18. In Transport Streams, the elementary stream type is specified in the
     * Program Specific Information as specified in 2.4.4.
     */
    // @see SrsTsPESStreamId, value can be SrsTsPESStreamIdAudioCommon or SrsTsPESStreamIdVideoCommon.
    uint8_t stream_id; //8bits
    // 2B
    /**
     * A 16-bit field specifying the number of bytes in the PES packet following the last byte of the
     * field. A value of 0 indicates that the PES packet length is neither specified nor bounded and is allowed only in
     * PES packets whose payload consists of bytes from a video elementary stream contained in Transport Stream packets.
     */
    uint16_t PES_packet_length; //16bits
    
    // 1B
    /**
     * 2bits const '10'
     */
    int8_t const2bits; //2bits
    /**
     * The 2-bit PES_scrambling_control field indicates the scrambling mode of the PES packet
     * payload. When scrambling is performed at the PES level, the PES packet header, including the optional fields when
     * present, shall not be scrambled (see Table 2-19).
     */
    int8_t PES_scrambling_control; //2bits
    /**
     * This is a 1-bit field indicating the priority of the payload in this PES packet. A '1' indicates a higher
     * priority of the payload of the PES packet payload than a PES packet payload with this field set to '0'. A multiplexor can
     * use the PES_priority bit to prioritize its data within an elementary stream. This field shall not be changed by the transport
     * mechanism.
     */
    int8_t PES_priority; //1bit
    /**
     * This is a 1-bit flag. When set to a value of '1' it indicates that the PES packet header is
     * immediately followed by the video start code or audio syncword indicated in the data_stream_alignment_descriptor
     * in 2.6.10 if this descriptor is present. If set to a value of '1' and the descriptor is not present, alignment as indicated in
     * alignment_type '01' in Table 2-47 and Table 2-48 is required. When set to a value of '0' it is not defined whether any such
     * alignment occurs or not.
     */
    int8_t data_alignment_indicator; //1bit
    /**
     * This is a 1-bit field. When set to '1' it indicates that the material of the associated PES packet payload is
     * protected by copyright. When set to '0' it is not defined whether the material is protected by copyright. A copyright
     * descriptor described in 2.6.24 is associated with the elementary stream which contains this PES packet and the copyright
     * flag is set to '1' if the descriptor applies to the material contained in this PES packet
     */
    int8_t copyright; //1bit
    /**
     * This is a 1-bit field. When set to '1' the contents of the associated PES packet payload is an original.
     * When set to '0' it indicates that the contents of the associated PES packet payload is a copy.
     */
    int8_t original_or_copy; //1bit
    
    // 1B
    /**
     * This is a 2-bit field. When the PTS_DTS_flags field is set to '10', the PTS fields shall be present in
     * the PES packet header. When the PTS_DTS_flags field is set to '11', both the PTS fields and DTS fields shall be present
     * in the PES packet header. When the PTS_DTS_flags field is set to '00' no PTS or DTS fields shall be present in the PES
     * packet header. The value '01' is forbidden.
     */
    int8_t PTS_DTS_flags; //2bits
    /**
     * A 1-bit flag, which when set to '1' indicates that ESCR base and extension fields are present in the PES
     * packet header. When set to '0' it indicates that no ESCR fields are present.
     */
    int8_t ESCR_flag; //1bit
    /**
     * A 1-bit flag, which when set to '1' indicates that the ES_rate field is present in the PES packet header.
     * When set to '0' it indicates that no ES_rate field is present.
     */
    int8_t ES_rate_flag; //1bit
    /**
     * A 1-bit flag, which when set to '1' it indicates the presence of an 8-bit trick mode field. When
     * set to '0' it indicates that this field is not present.
     */
    int8_t DSM_trick_mode_flag; //1bit
    /**
     * A 1-bit flag, which when set to '1' indicates the presence of the additional_copy_info field.
     * When set to '0' it indicates that this field is not present.
     */
    int8_t additional_copy_info_flag; //1bit
    /**
     * A 1-bit flag, which when set to '1' indicates that a CRC field is present in the PES packet. When set to
     * '0' it indicates that this field is not present.
     */
    int8_t PES_CRC_flag; //1bit
    /**
     * A 1-bit flag, which when set to '1' indicates that an extension field exists in this PES packet
     * header. When set to '0' it indicates that this field is not present.
     */
    int8_t PES_extension_flag; //1bit
    
    // 1B
    /**
     * An 8-bit field specifying the total number of bytes occupied by the optional fields and any
     * stuffing bytes contained in this PES packet header. The presence of optional fields is indicated in the byte that precedes
     * the PES_header_data_length field.
     */
    uint8_t PES_header_data_length; //8bits
    
    // 5B
    /**
     * Presentation times shall be related to decoding times as follows: The PTS is a 33-bit
     * number coded in three separate fields. It indicates the time of presentation, tp n (k), in the system target decoder of a
     * presentation unit k of elementary stream n. The value of PTS is specified in units of the period of the system clock
     * frequency divided by 300 (yielding 90 kHz). The presentation time is derived from the PTS according to equation 2-11
     * below. Refer to 2.7.4 for constraints on the frequency of coding presentation timestamps.
     */
    // ===========1B
    // 4bits const
    // 3bits PTS [32..30]
    // 1bit const '1'
    // ===========2B
    // 15bits PTS [29..15]
    // 1bit const '1'
    // ===========2B
    // 15bits PTS [14..0]
    // 1bit const '1'
    int64_t pts; // 33bits
    
    // 5B
    /**
     * The DTS is a 33-bit number coded in three separate fields. It indicates the decoding time,
     * td n (j), in the system target decoder of an access unit j of elementary stream n. The value of DTS is specified in units of
     * the period of the system clock frequency divided by 300 (yielding 90 kHz).
     */
    // ===========1B
    // 4bits const
    // 3bits DTS [32..30]
    // 1bit const '1'
    // ===========2B
    // 15bits DTS [29..15]
    // 1bit const '1'
    // ===========2B
    // 15bits DTS [14..0]
    // 1bit const '1'
    int64_t dts; // 33bits
    
    // 6B
    /**
     * The elementary stream clock reference is a 42-bit field coded in two parts. The first
     * part, ESCR_base, is a 33-bit field whose value is given by ESCR_base(i), as given in equation 2-14. The second part,
     * ESCR_ext, is a 9-bit field whose value is given by ESCR_ext(i), as given in equation 2-15. The ESCR field indicates the
     * intended time of arrival of the byte containing the last bit of the ESCR_base at the input of the PES-STD for PES streams
     * (refer to 2.5.2.4).
     */
    // 2bits reserved
    // 3bits ESCR_base[32..30]
    // 1bit const '1'
    // 15bits ESCR_base[29..15]
    // 1bit const '1'
    // 15bits ESCR_base[14..0]
    // 1bit const '1'
    // 9bits ESCR_extension
    // 1bit const '1'
    int64_t ESCR_base; //33bits
    int16_t ESCR_extension; //9bits
    
    // 3B
    /**
     * The ES_rate field is a 22-bit unsigned integer specifying the rate at which the
     * system target decoder receives bytes of the PES packet in the case of a PES stream. The ES_rate is valid in the PES
     * packet in which it is included and in subsequent PES packets of the same PES stream until a new ES_rate field is
     * encountered. The value of the ES_rate is measured in units of 50 bytes/second. The value 0 is forbidden. The value of the
     * ES_rate is used to define the time of arrival of bytes at the input of a P-STD for PES streams defined in 2.5.2.4. The
     * value encoded in the ES_rate field may vary from PES_packet to PES_packet.
     */
    // 1bit const '1'
    // 22bits ES_rate
    // 1bit const '1'
    int32_t ES_rate; //22bits
    
    // 1B
    /**
     * A 3-bit field that indicates which trick mode is applied to the associated video stream. In cases of
     * other types of elementary streams, the meanings of this field and those defined by the following five bits are undefined.
     * For the definition of trick_mode status, refer to the trick mode section of 2.4.2.3.
     */
    int8_t trick_mode_control; //3bits
    int8_t trick_mode_value; //5bits
    
    // 1B
    // 1bit const '1'
    /**
     * This 7-bit field contains private data relating to copyright information.
     */
    int8_t additional_copy_info; //7bits
    
    // 2B
    /**
     * The previous_PES_packet_CRC is a 16-bit field that contains the CRC value that yields
     * a zero output of the 16 registers in the decoder similar to the one defined in Annex A,
     */
    int16_t previous_PES_packet_CRC; //16bits
    
    // 1B
    /**
     * A 1-bit flag which when set to '1' indicates that the PES packet header contains private data.
     * When set to a value of '0' it indicates that private data is not present in the PES header.
     */
    int8_t PES_private_data_flag; //1bit
    /**
     * A 1-bit flag which when set to '1' indicates that an ISO/IEC 11172-1 pack header or a
     * Program Stream pack header is stored in this PES packet header. If this field is in a PES packet that is contained in a
     * Program Stream, then this field shall be set to '0'. In a Transport Stream, when set to the value '0' it indicates that no pack
     * header is present in the PES header.
     */
    int8_t pack_header_field_flag; //1bit
    /**
     * A 1-bit flag which when set to '1' indicates that the
     * program_packet_sequence_counter, MPEG1_MPEG2_identifier, and original_stuff_length fields are present in this
     * PES packet. When set to a value of '0' it indicates that these fields are not present in the PES header.
     */
    int8_t program_packet_sequence_counter_flag; //1bit
    /**
     * A 1-bit flag which when set to '1' indicates that the P-STD_buffer_scale and P-STD_buffer_size
     * are present in the PES packet header. When set to a value of '0' it indicates that these fields are not present in the
     * PES header.
     */
    int8_t P_STD_buffer_flag; //1bit
    /**
     * reverved value, must be '1'
     */
    int8_t const1_value0; //3bits
    /**
     * A 1-bit field which when set to '1' indicates the presence of the PES_extension_field_length
     * field and associated fields. When set to a value of '0' this indicates that the PES_extension_field_length field and any
     * associated fields are not present.
     */
    int8_t PES_extension_flag_2; //1bit
    
    // 16B
    /**
     * This is a 16-byte field which contains private data. This data, combined with the fields before and
     * after, shall not emulate the packet_start_code_prefix (0x000001).
     */
    char* PES_private_data; //128bits
    
    // (1+x)B
    /**
     * This is an 8-bit field which indicates the length, in bytes, of the pack_header_field().
     */
    uint8_t pack_field_length; //8bits
    char* pack_field; //[pack_field_length] bytes
    
    // 2B
    // 1bit const '1'
    /**
     * The program_packet_sequence_counter field is a 7-bit field. It is an optional
     * counter that increments with each successive PES packet from a Program Stream or from an ISO/IEC 11172-1 Stream or
     * the PES packets associated with a single program definition in a Transport Stream, providing functionality similar to a
     * continuity counter (refer to 2.4.3.2). This allows an application to retrieve the original PES packet sequence of a Program
     * Stream or the original packet sequence of the original ISO/IEC 11172-1 stream. The counter will wrap around to 0 after
     * its maximum value. Repetition of PES packets shall not occur. Consequently, no two consecutive PES packets in the
     * program multiplex shall have identical program_packet_sequence_counter values.
     */
    int8_t program_packet_sequence_counter; //7bits
    // 1bit const '1'
    /**
     * A 1-bit flag which when set to '1' indicates that this PES packet carries information from
     * an ISO/IEC 11172-1 stream. When set to '0' it indicates that this PES packet carries information from a Program Stream.
     */
    int8_t MPEG1_MPEG2_identifier; //1bit
    /**
     * This 6-bit field specifies the number of stuffing bytes used in the original ITU-T
     * Rec. H.222.0 | ISO/IEC 13818-1 PES packet header or in the original ISO/IEC 11172-1 packet header.
     */
    int8_t original_stuff_length; //6bits
    
    // 2B
    // 2bits const '01'
    /**
     * The P-STD_buffer_scale is a 1-bit field, the meaning of which is only defined if this PES packet
     * is contained in a Program Stream. It indicates the scaling factor used to interpret the subsequent P-STD_buffer_size field.
     * If the preceding stream_id indicates an audio stream, P-STD_buffer_scale shall have the value '0'. If the preceding
     * stream_id indicates a video stream, P-STD_buffer_scale shall have the value '1'. For all other stream types, the value
     * may be either '1' or '0'.
     */
    int8_t P_STD_buffer_scale; //1bit
    /**
     * The P-STD_buffer_size is a 13-bit unsigned integer, the meaning of which is only defined if this
     * PES packet is contained in a Program Stream. It defines the size of the input buffer, BS n , in the P-STD. If
     * P-STD_buffer_scale has the value '0', then the P-STD_buffer_size measures the buffer size in units of 128 bytes. If
     * P-STD_buffer_scale has the value '1', then the P-STD_buffer_size measures the buffer size in units of 1024 bytes.
     */
    int16_t P_STD_buffer_size; //13bits
    
    // (1+x)B
    // 1bit const '1'
    /**
     * This is a 7-bit field which specifies the length, in bytes, of the data following this field in
     * the PES extension field up to and including any reserved bytes.
     */
    uint8_t PES_extension_field_length; //7bits
    char* PES_extension_field; //[PES_extension_field_length] bytes
    
    // NB
    /**
     * This is a fixed 8-bit value equal to '1111 1111' that can be inserted by the encoder, for example to meet
     * the requirements of the channel. It is discarded by the decoder. No more than 32 stuffing bytes shall be present in one
     * PES packet header.
     */
    int nb_stuffings;
    
    // NB
    /**
     * PES_packet_data_bytes shall be contiguous bytes of data from the elementary stream
     * indicated by the packet's stream_id or PID. When the elementary stream data conforms to ITU-T
     * Rec. H.262 | ISO/IEC 13818-2 or ISO/IEC 13818-3, the PES_packet_data_bytes shall be byte aligned to the bytes of this
     * Recommendation | International Standard. The byte-order of the elementary stream shall be preserved. The number of
     * PES_packet_data_bytes, N, is specified by the PES_packet_length field. N shall be equal to the value indicated in the
     * PES_packet_length minus the number of bytes between the last byte of the PES_packet_length field and the first
     * PES_packet_data_byte.
     *
     * In the case of a private_stream_1, private_stream_2, ECM_stream, or EMM_stream, the contents of the
     * PES_packet_data_byte field are user definable and will not be specified by ITU-T | ISO/IEC in the future.
     */
    int nb_bytes;
    
    // NB
    /**
     * This is a fixed 8-bit value equal to '1111 1111'. It is discarded by the decoder.
     */
    int nb_paddings;
public:
    SrsTsPayloadPES(SrsTsPacket* p);
    virtual ~SrsTsPayloadPES();
public:
    virtual int decode(SrsBuffer* stream, SrsTsMessage** ppmsg);
public:
    virtual int size();
    virtual int encode(SrsBuffer* stream);
private:
    virtual int decode_33bits_dts_pts(SrsBuffer* stream, int64_t* pv);
    virtual int encode_33bits_dts_pts(SrsBuffer* stream, uint8_t fb, int64_t v);
};

/**
 * the PSI payload of ts packet.
 * 2.4.4 Program specific information, hls-mpeg-ts-iso13818-1.pdf, page 59
 */
class SrsTsPayloadPSI : public SrsTsPayload
{
public:
    // 1B
    /**
     * This is an 8-bit field whose value shall be the number of bytes, immediately following the pointer_field
     * until the first byte of the first section that is present in the payload of the Transport Stream packet (so a value of 0x00 in
     * the pointer_field indicates that the section starts immediately after the pointer_field). When at least one section begins in
     * a given Transport Stream packet, then the payload_unit_start_indicator (refer to 2.4.3.2) shall be set to 1 and the first
     * byte of the payload of that Transport Stream packet shall contain the pointer. When no section begins in a given
     * Transport Stream packet, then the payload_unit_start_indicator shall be set to 0 and no pointer shall be sent in the
     * payload of that packet.
     */
    int8_t pointer_field;
public:
    // 1B
    /**
     * This is an 8-bit field, which shall be set to 0x00 as shown in Table 2-26.
     */
    SrsTsPsiId table_id; //8bits
    
    // 2B
    /**
     * The section_syntax_indicator is a 1-bit field which shall be set to '1'.
     */
    int8_t section_syntax_indicator; //1bit
    /**
     * const value, must be '0'
     */
    int8_t const0_value; //1bit
    /**
     * reverved value, must be '1'
     */
    int8_t const1_value; //2bits
    /**
     * This is a 12-bit field, the first two bits of which shall be '00'. The remaining 10 bits specify the number
     * of bytes of the section, starting immediately following the section_length field, and including the CRC. The value in this
     * field shall not exceed 1021 (0x3FD).
     */
    uint16_t section_length; //12bits
public:
    // the specified psi info, for example, PAT fields.
public:
    // 4B
    /**
     * This is a 32-bit field that contains the CRC value that gives a zero output of the registers in the decoder
     * defined in Annex A after processing the entire section.
     * @remark crc32(bytes without pointer field, before crc32 field)
     */
    int32_t CRC_32; //32bits
public:
    SrsTsPayloadPSI(SrsTsPacket* p);
    virtual ~SrsTsPayloadPSI();
public:
    virtual int decode(SrsBuffer* stream, SrsTsMessage** ppmsg);
public:
    virtual int size();
    virtual int encode(SrsBuffer* stream);
protected:
    virtual int psi_size() = 0;
    virtual int psi_encode(SrsBuffer* stream) = 0;
    virtual int psi_decode(SrsBuffer* stream) = 0;
};

/**
 * the program of PAT of PSI ts packet.
 */
class SrsTsPayloadPATProgram
{
public:
    // 4B
    /**
     * Program_number is a 16-bit field. It specifies the program to which the program_map_PID is
     * applicable. When set to 0x0000, then the following PID reference shall be the network PID. For all other cases the value
     * of this field is user defined. This field shall not take any single value more than once within one version of the Program
     * Association Table.
     */
    int16_t number; // 16bits
    /**
     * reverved value, must be '1'
     */
    int8_t const1_value; //3bits
    /**
     * program_map_PID/network_PID 13bits
     * network_PID - The network_PID is a 13-bit field, which is used only in conjunction with the value of the
     * program_number set to 0x0000, specifies the PID of the Transport Stream packets which shall contain the Network
     * Information Table. The value of the network_PID field is defined by the user, but shall only take values as specified in
     * Table 2-3. The presence of the network_PID is optional.
     */
    int16_t pid; //13bits
public:
    SrsTsPayloadPATProgram(int16_t n = 0, int16_t p = 0);
    virtual ~SrsTsPayloadPATProgram();
public:
    virtual int decode(SrsBuffer* stream);
public:
    virtual int size();
    virtual int encode(SrsBuffer* stream);
};

/**
 * the PAT payload of PSI ts packet.
 * 2.4.4.3 Program association Table, hls-mpeg-ts-iso13818-1.pdf, page 61
 * The Program Association Table provides the correspondence between a program_number and the PID value of the
 * Transport Stream packets which carry the program definition. The program_number is the numeric label associated with
 * a program.
 */
class SrsTsPayloadPAT : public SrsTsPayloadPSI
{
public:
    // 2B
    /**
     * This is a 16-bit field which serves as a label to identify this Transport Stream from any other
     * multiplex within a network. Its value is defined by the user.
     */
    uint16_t transport_stream_id; //16bits
    
    // 1B
    /**
     * reverved value, must be '1'
     */
    int8_t const3_value; //2bits
    /**
     * This 5-bit field is the version number of the whole Program Association Table. The version number
     * shall be incremented by 1 modulo 32 whenever the definition of the Program Association Table changes. When the
     * current_next_indicator is set to '1', then the version_number shall be that of the currently applicable Program Association
     * Table. When the current_next_indicator is set to '0', then the version_number shall be that of the next applicable Program
     * Association Table.
     */
    int8_t version_number; //5bits
    /**
     * A 1-bit indicator, which when set to '1' indicates that the Program Association Table sent is
     * currently applicable. When the bit is set to '0', it indicates that the table sent is not yet applicable and shall be the next
     * table to become valid.
     */
    int8_t current_next_indicator; //1bit
    
    // 1B
    /**
     * This 8-bit field gives the number of this section. The section_number of the first section in the
     * Program Association Table shall be 0x00. It shall be incremented by 1 with each additional section in the Program
     * Association Table.
     */
    uint8_t section_number; //8bits
    
    // 1B
    /**
     * This 8-bit field specifies the number of the last section (that is, the section with the highest
     * section_number) of the complete Program Association Table.
     */
    uint8_t last_section_number; //8bits
    
    // multiple 4B program data.
    std::vector<SrsTsPayloadPATProgram*> programs;
public:
    SrsTsPayloadPAT(SrsTsPacket* p);
    virtual ~SrsTsPayloadPAT();
protected:
    virtual int psi_decode(SrsBuffer* stream);
protected:
    virtual int psi_size();
    virtual int psi_encode(SrsBuffer* stream);
};

/**
 * the esinfo for PMT program.
 */
class SrsTsPayloadPMTESInfo
{
public:
    // 1B
    /**
     * This is an 8-bit field specifying the type of program element carried within the packets with the PID
     * whose value is specified by the elementary_PID. The values of stream_type are specified in Table 2-29.
     */
    SrsTsStream stream_type; //8bits
    
    // 2B
    /**
     * reverved value, must be '1'
     */
    int8_t const1_value0; //3bits
    /**
     * This is a 13-bit field specifying the PID of the Transport Stream packets which carry the associated
     * program element.
     */
    int16_t elementary_PID; //13bits
    
    // (2+x)B
    /**
     * reverved value, must be '1'
     */
    int8_t const1_value1; //4bits
    /**
     * This is a 12-bit field, the first two bits of which shall be '00'. The remaining 10 bits specify the number
     * of bytes of the descriptors of the associated program element immediately following the ES_info_length field.
     */
    int16_t ES_info_length; //12bits
    char* ES_info; //[ES_info_length] bytes.
public:
    SrsTsPayloadPMTESInfo(SrsTsStream st = SrsTsStreamReserved, int16_t epid = 0);
    virtual ~SrsTsPayloadPMTESInfo();
public:
    virtual int decode(SrsBuffer* stream);
public:
    virtual int size();
    virtual int encode(SrsBuffer* stream);
};

/**
 * the PMT payload of PSI ts packet.
 * 2.4.4.8 Program Map Table, hls-mpeg-ts-iso13818-1.pdf, page 64
 * The Program Map Table provides the mappings between program numbers and the program elements that comprise
 * them. A single instance of such a mapping is referred to as a "program definition". The program map table is the
 * complete collection of all program definitions for a Transport Stream. This table shall be transmitted in packets, the PID
 * values of which are selected by the encoder. More than one PID value may be used, if desired. The table is contained in
 * one or more sections with the following syntax. It may be segmented to occupy multiple sections. In each section, the
 * section number field shall be set to zero. Sections are identified by the program_number field.
 */
class SrsTsPayloadPMT : public SrsTsPayloadPSI
{
public:
    // 2B
    /**
     * program_number is a 16-bit field. It specifies the program to which the program_map_PID is
     * applicable. One program definition shall be carried within only one TS_program_map_section. This implies that a
     * program definition is never longer than 1016 (0x3F8). See Informative Annex C for ways to deal with the cases when
     * that length is not sufficient. The program_number may be used as a designation for a broadcast channel, for example. By
     * describing the different program elements belonging to a program, data from different sources (e.g. sequential events)
     * can be concatenated together to form a continuous set of streams using a program_number. For examples of applications
     * refer to Annex C.
     */
    uint16_t program_number; //16bits
    
    // 1B
    /**
     * reverved value, must be '1'
     */
    int8_t const1_value0; //2bits
    /**
     * This 5-bit field is the version number of the TS_program_map_section. The version number shall be
     * incremented by 1 modulo 32 when a change in the information carried within the section occurs. Version number refers
     * to the definition of a single program, and therefore to a single section. When the current_next_indicator is set to '1', then
     * the version_number shall be that of the currently applicable TS_program_map_section. When the current_next_indicator
     * is set to '0', then the version_number shall be that of the next applicable TS_program_map_section.
     */
    int8_t version_number; //5bits
    /**
     * A 1-bit field, which when set to '1' indicates that the TS_program_map_section sent is
     * currently applicable. When the bit is set to '0', it indicates that the TS_program_map_section sent is not yet applicable
     * and shall be the next TS_program_map_section to become valid.
     */
    int8_t current_next_indicator; //1bit
    
    // 1B
    /**
     * The value of this 8-bit field shall be 0x00.
     */
    uint8_t section_number; //8bits
    
    // 1B
    /**
     * The value of this 8-bit field shall be 0x00.
     */
    uint8_t last_section_number; //8bits
    
    // 2B
    /**
     * reverved value, must be '1'
     */
    int8_t const1_value1; //3bits
    /**
     * This is a 13-bit field indicating the PID of the Transport Stream packets which shall contain the PCR fields
     * valid for the program specified by program_number. If no PCR is associated with a program definition for private
     * streams, then this field shall take the value of 0x1FFF. Refer to the semantic definition of PCR in 2.4.3.5 and Table 2-3
     * for restrictions on the choice of PCR_PID value.
     */
    int16_t PCR_PID; //13bits
    
    // 2B
    int8_t const1_value2; //4bits
    /**
     * This is a 12-bit field, the first two bits of which shall be '00'. The remaining 10 bits specify the
     * number of bytes of the descriptors immediately following the program_info_length field.
     */
    uint16_t program_info_length; //12bits
    char* program_info_desc; //[program_info_length]bytes
    
    // array of TSPMTESInfo.
    std::vector<SrsTsPayloadPMTESInfo*> infos;
public:
    SrsTsPayloadPMT(SrsTsPacket* p);
    virtual ~SrsTsPayloadPMT();
protected:
    virtual int psi_decode(SrsBuffer* stream);
protected:
    virtual int psi_size();
    virtual int psi_encode(SrsBuffer* stream);
};

/**
 * Write the TS message to TS context.
 */
class SrsTsContextWriter
{
private:
    // User must config the codec in right way.
    // @see https://github.com/ossrs/srs/issues/301
    SrsVideoCodecId vcodec;
    SrsAudioCodecId acodec;
private:
    SrsTsContext* context;
    SrsFileWriter* writer;
    std::string path;
public:
    SrsTsContextWriter(SrsFileWriter* w, SrsTsContext* c, SrsAudioCodecId ac, SrsVideoCodecId vc);
    virtual ~SrsTsContextWriter();
public:
    /**
     * open the writer, donot write the PSI of ts.
     * @param p a string indicates the path of ts file to mux to.
     */
    virtual int open(std::string p);
    /**
     * write an audio frame to ts,
     */
    virtual int write_audio(SrsTsMessage* audio);
    /**
     * write a video frame to ts,
     */
    virtual int write_video(SrsTsMessage* video);
    /**
     * close the writer.
     */
    virtual void close();
public:
    /**
     * get the video codec of ts muxer.
     */
    virtual SrsVideoCodecId video_codec();
};

/**
 * TS messages cache, to group frames to TS message,
 * for example, we may write multiple AAC RAW frames to a TS message.
 */
class SrsTsMessageCache
{
public:
    // current ts message.
    SrsTsMessage* audio;
    SrsTsMessage* video;
public:
    SrsTsMessageCache();
    virtual ~SrsTsMessageCache();
public:
    /**
     * write audio to cache
     */
    virtual int cache_audio(SrsAudioFrame* frame, int64_t dts);
    /**
     * write video to muxer.
     */
    virtual int cache_video(SrsVideoFrame* frame, int64_t dts);
private:
    virtual int do_cache_mp3(SrsAudioFrame* frame);
    virtual int do_cache_aac(SrsAudioFrame* frame);
    virtual int do_cache_avc(SrsVideoFrame* frame);
};

/**
 * Transmux the RTMP stream to HTTP-TS stream.
 */
class SrsTsTransmuxer
{
private:
    SrsFileWriter* writer;
private:
    SrsFormat* format;
    SrsTsMessageCache* tsmc;
    SrsTsContextWriter* tscw;
    SrsTsContext* context;
public:
    SrsTsTransmuxer();
    virtual ~SrsTsTransmuxer();
public:
    /**
     * initialize the underlayer file stream.
     * @param fw the writer to use for ts encoder, user must free it.
     */
    virtual int initialize(SrsFileWriter* fw);
public:
    /**
     * write audio/video packet.
     * @remark assert data is not NULL.
     */
    virtual int write_audio(int64_t timestamp, char* data, int size);
    virtual int write_video(int64_t timestamp, char* data, int size);
private:
    virtual int flush_audio();
    virtual int flush_video();
};

#endif

#endif
<|MERGE_RESOLUTION|>--- conflicted
+++ resolved
@@ -342,16 +342,12 @@
  */
 class SrsTsContext
 {
-<<<<<<< HEAD
-    // codec
-=======
 private:
     // Whether context is ready, failed if try to write data when not ready.
     // When PAT and PMT writen, the context is ready.
     // @see https://github.com/ossrs/srs/issues/834
     bool ready;
 // codec
->>>>>>> b11ddc7f
 private:
     std::map<int, SrsTsChannel*> pids;
     bool pure_audio;
