/**
 * The MIT License (MIT)
 *
 * Copyright (c) 2013-2017 OSSRS(winlin)
 *
 * Permission is hereby granted, free of charge, to any person obtaining a copy of
 * this software and associated documentation files (the "Software"), to deal in
 * the Software without restriction, including without limitation the rights to
 * use, copy, modify, merge, publish, distribute, sublicense, and/or sell copies of
 * the Software, and to permit persons to whom the Software is furnished to do so,
 * subject to the following conditions:
 *
 * The above copyright notice and this permission notice shall be included in all
 * copies or substantial portions of the Software.
 *
 * THE SOFTWARE IS PROVIDED "AS IS", WITHOUT WARRANTY OF ANY KIND, EXPRESS OR
 * IMPLIED, INCLUDING BUT NOT LIMITED TO THE WARRANTIES OF MERCHANTABILITY, FITNESS
 * FOR A PARTICULAR PURPOSE AND NONINFRINGEMENT. IN NO EVENT SHALL THE AUTHORS OR
 * COPYRIGHT HOLDERS BE LIABLE FOR ANY CLAIM, DAMAGES OR OTHER LIABILITY, WHETHER
 * IN AN ACTION OF CONTRACT, TORT OR OTHERWISE, ARISING FROM, OUT OF OR IN
 * CONNECTION WITH THE SOFTWARE OR THE USE OR OTHER DEALINGS IN THE SOFTWARE.
 */

#include <srs_kernel_utility.hpp>

// for srs-librtmp, @see https://github.com/ossrs/srs/issues/213
#ifndef _WIN32
#include <unistd.h>
#include <netdb.h>
#include <arpa/inet.h>
#include <sys/time.h>
#endif

#include <string.h>
#include <sys/stat.h>
#include <fcntl.h>
#include <stdlib.h>

#include <vector>
using namespace std;

#include <srs_core_autofree.hpp>
#include <srs_kernel_log.hpp>
#include <srs_kernel_error.hpp>
#include <srs_kernel_buffer.hpp>
#include <srs_kernel_flv.hpp>

// this value must:
// equals to (SRS_SYS_CYCLE_INTERVAL*SRS_SYS_TIME_RESOLUTION_MS_TIMES)*1000
// @see SRS_SYS_TIME_RESOLUTION_MS_TIMES
#define SYS_TIME_RESOLUTION_US 300*1000

int srs_avc_nalu_read_uev(SrsBitBuffer* stream, int32_t& v)
{
    int ret = ERROR_SUCCESS;
    
    if (stream->empty()) {
        return ERROR_AVC_NALU_UEV;
    }
    
    // ue(v) in 9.1 Parsing process for Exp-Golomb codes
    // ISO_IEC_14496-10-AVC-2012.pdf, page 227.
    // Syntax elements coded as ue(v), me(v), or se(v) are Exp-Golomb-coded.
    //      leadingZeroBits = -1;
    //      for( b = 0; !b; leadingZeroBits++ )
    //          b = read_bits( 1 )
    // The variable codeNum is then assigned as follows:
    //      codeNum = (2<<leadingZeroBits) - 1 + read_bits( leadingZeroBits )
    int leadingZeroBits = -1;
    for (int8_t b = 0; !b && !stream->empty(); leadingZeroBits++) {
        b = stream->read_bit();
    }
    
    if (leadingZeroBits >= 31) {
        return ERROR_AVC_NALU_UEV;
    }
    
    v = (1 << leadingZeroBits) - 1;
    for (int i = 0; i < leadingZeroBits; i++) {
        int32_t b = stream->read_bit();
        v += b << (leadingZeroBits - 1 - i);
    }
    
    return ret;
}

int srs_avc_nalu_read_bit(SrsBitBuffer* stream, int8_t& v)
{
    int ret = ERROR_SUCCESS;
    
    if (stream->empty()) {
        return ERROR_AVC_NALU_UEV;
    }
    
    v = stream->read_bit();
    
    return ret;
}

static int64_t _srs_system_time_us_cache = 0;
static int64_t _srs_system_time_startup_time = 0;

int64_t srs_get_system_time_ms()
{
    if (_srs_system_time_us_cache <= 0) {
        srs_update_system_time_ms();
    }
    
    return _srs_system_time_us_cache / 1000;
}
int64_t srs_get_system_startup_time_ms()
{
    if (_srs_system_time_startup_time <= 0) {
        srs_update_system_time_ms();
    }
    
    return _srs_system_time_startup_time / 1000;
}
int64_t srs_update_system_time_ms()
{
    timeval now;
    
    if (gettimeofday(&now, NULL) < 0) {
        srs_warn("gettimeofday failed, ignore");
        return -1;
    }
    
    // @see: https://github.com/ossrs/srs/issues/35
    // we must convert the tv_sec/tv_usec to int64_t.
    int64_t now_us = ((int64_t)now.tv_sec) * 1000 * 1000 + (int64_t)now.tv_usec;
    
    // for some ARM os, the starttime maybe invalid,
    // for example, on the cubieboard2, the srs_startup_time is 1262304014640,
    // while now is 1403842979210 in ms, diff is 141538964570 ms, 1638 days
    // it's impossible, and maybe the problem of startup time is invalid.
    // use date +%s to get system time is 1403844851.
    // so we use relative time.
    if (_srs_system_time_us_cache <= 0) {
        _srs_system_time_startup_time = _srs_system_time_us_cache = now_us;
        return _srs_system_time_us_cache / 1000;
    }
    
    // use relative time.
    int64_t diff = now_us - _srs_system_time_us_cache;
    diff = srs_max(0, diff);
    if (diff < 0 || diff > 1000 * SYS_TIME_RESOLUTION_US) {
        srs_warn("clock jump, history=%" PRId64 "us, now=%" PRId64 "us, diff=%" PRId64 "us", _srs_system_time_us_cache, now_us, diff);
        // @see: https://github.com/ossrs/srs/issues/109
        _srs_system_time_startup_time += diff;
    }
    
    _srs_system_time_us_cache = now_us;
    srs_info("clock updated, startup=%" PRId64 "us, now=%" PRId64 "us", _srs_system_time_startup_time, _srs_system_time_us_cache);
    
    return _srs_system_time_us_cache / 1000;
}

string srs_dns_resolve(string host, int& family)
{
    addrinfo hints;
    memset(&hints, 0, sizeof(hints));
    hints.ai_family  = family;
<<<<<<< HEAD
    addrinfo* result = NULL;
    if(getaddrinfo(host.c_str(), NULL, NULL, &result) != 0) {
        return "";
    }
    
    char address_string[64];
    const int success = getnameinfo(result->ai_addr, result->ai_addrlen, 
                                    (char*)&address_string, sizeof(address_string),
                                    NULL, 0,
                                    NI_NUMERICHOST);
    freeaddrinfo(result);

    if(success) {
       family = result->ai_family;
       return string(address_string);
=======
    
    addrinfo* r = NULL;
    SrsAutoFree(addrinfo, r);
    
    if(getaddrinfo(host.c_str(), NULL, NULL, &r) != 0) {
        return "";
    }
    
    char saddr[64];
    char* h = (char*)saddr;
    socklen_t nbh = sizeof(saddr);
    const int r0 = getnameinfo(r->ai_addr, r->ai_addrlen, h, nbh, NULL, 0, NI_NUMERICHOST);

    if(r0) {
       family = r->ai_family;
       return string(saddr);
>>>>>>> 19789d1c
    }
    return "";
}

void srs_parse_hostport(const string& hostport, string& host, int& port)
{
    const size_t pos = hostport.rfind(":");   // Look for ":" from the end, to work with IPv6.
    if (pos != std::string::npos) {
        const string p = hostport.substr(pos + 1);
        if ((pos >= 1) &&
            (hostport[0]       == '[') &&
            (hostport[pos - 1] == ']')) {
            // Handle IPv6 in RFC 2732 format, e.g. [3ffe:dead:beef::1]:1935
            host = hostport.substr(1, pos - 2);
<<<<<<< HEAD
        }
        else {
=======
        } else {
>>>>>>> 19789d1c
            // Handle IP address
            host = hostport.substr(0, pos);
        }
        port = ::atoi(p.c_str());
    } else {
        host = hostport;
    }
}

<<<<<<< HEAD
static int check_ipv6()
{
    int sd = socket(AF_INET6, SOCK_DGRAM, 0);
    if(sd >= 0) {
        close(sd);
        return 1;
    }
    return 0;
}

void srs_parse_endpoint(string hostport, string& ip, int& port)
{
    const size_t pos = hostport.rfind(":");   // Look for ":" from the end, to work with IPv6.
    if (pos != std::string::npos) {
        if ((pos >= 1) &&
            (hostport[0]       == '[') &&
            (hostport[pos - 1] == ']')) {
            // Handle IPv6 in RFC 2732 format, e.g. [3ffe:dead:beef::1]:1935
            ip = hostport.substr(1, pos - 2);
        }
        else {
            // Handle IP address
            ip = hostport.substr(0, pos);
        }
        const string sport = hostport.substr(pos + 1);
        port = ::atoi(sport.c_str());
    } else {
        ip   = check_ipv6() ? "::" : "0.0.0.0";
=======
string srs_any_address4listener()
{
    int fd = socket(AF_INET6, SOCK_DGRAM, 0);
    
    // socket()
    // A -1 is returned if an error occurs, otherwise the return value is a
    // descriptor referencing the socket.
    if(fd != -1) {
        close(fd);
        return "::";
    }
    
    return "0.0.0.0";
}

void srs_parse_endpoint(string hostport, string& ip, int& port)
{
    const size_t pos = hostport.rfind(":");   // Look for ":" from the end, to work with IPv6.
    if (pos != std::string::npos) {
        if ((pos >= 1) && (hostport[0] == '[') && (hostport[pos - 1] == ']')) {
            // Handle IPv6 in RFC 2732 format, e.g. [3ffe:dead:beef::1]:1935
            ip = hostport.substr(1, pos - 2);
        } else {
            // Handle IP address
            ip = hostport.substr(0, pos);
        }
        
        const string sport = hostport.substr(pos + 1);
        port = ::atoi(sport.c_str());
    } else {
        ip   = srs_any_address4listener();
>>>>>>> 19789d1c
        port = ::atoi(hostport.c_str());
    }
}

string srs_int2str(int64_t value)
{
    // len(max int64_t) is 20, plus one "+-."
    char tmp[22];
    snprintf(tmp, 22, "%" PRId64, value);
    return tmp;
}

string srs_float2str(double value)
{
    // len(max int64_t) is 20, plus one "+-."
    char tmp[22];
    snprintf(tmp, 22, "%.2f", value);
    return tmp;
}

string srs_bool2switch(bool v) {
    return v? "on" : "off";
}

bool srs_is_little_endian()
{
    // convert to network(big-endian) order, if not equals,
    // the system is little-endian, so need to convert the int64
    static int little_endian_check = -1;
    
    if(little_endian_check == -1) {
        union {
            int32_t i;
            int8_t c;
        } little_check_union;
        
        little_check_union.i = 0x01;
        little_endian_check = little_check_union.c;
    }
    
    return (little_endian_check == 1);
}

string srs_string_replace(string str, string old_str, string new_str)
{
    std::string ret = str;
    
    if (old_str == new_str) {
        return ret;
    }
    
    size_t pos = 0;
    while ((pos = ret.find(old_str, pos)) != std::string::npos) {
        ret = ret.replace(pos, old_str.length(), new_str);
    }
    
    return ret;
}

string srs_string_trim_end(string str, string trim_chars)
{
    std::string ret = str;
    
    for (int i = 0; i < (int)trim_chars.length(); i++) {
        char ch = trim_chars.at(i);
        
        while (!ret.empty() && ret.at(ret.length() - 1) == ch) {
            ret.erase(ret.end() - 1);
            
            // ok, matched, should reset the search
            i = 0;
        }
    }
    
    return ret;
}

string srs_string_trim_start(string str, string trim_chars)
{
    std::string ret = str;
    
    for (int i = 0; i < (int)trim_chars.length(); i++) {
        char ch = trim_chars.at(i);
        
        while (!ret.empty() && ret.at(0) == ch) {
            ret.erase(ret.begin());
            
            // ok, matched, should reset the search
            i = 0;
        }
    }
    
    return ret;
}

string srs_string_remove(string str, string remove_chars)
{
    std::string ret = str;
    
    for (int i = 0; i < (int)remove_chars.length(); i++) {
        char ch = remove_chars.at(i);
        
        for (std::string::iterator it = ret.begin(); it != ret.end();) {
            if (ch == *it) {
                it = ret.erase(it);
                
                // ok, matched, should reset the search
                i = 0;
            } else {
                ++it;
            }
        }
    }
    
    return ret;
}

bool srs_string_ends_with(string str, string flag)
{
    const size_t pos = str.rfind(flag);
    return (pos != string::npos) && (pos == str.length() - flag.length());
}

bool srs_string_ends_with(string str, string flag0, string flag1)
{
    return srs_string_ends_with(str, flag0) || srs_string_ends_with(str, flag1);
}

bool srs_string_ends_with(string str, string flag0, string flag1, string flag2)
{
    return srs_string_ends_with(str, flag0) || srs_string_ends_with(str, flag1) || srs_string_ends_with(str, flag2);
}

bool srs_string_ends_with(string str, string flag0, string flag1, string flag2, string flag3)
{
    return srs_string_ends_with(str, flag0) || srs_string_ends_with(str, flag1) || srs_string_ends_with(str, flag2) || srs_string_ends_with(str, flag3);
}

bool srs_string_starts_with(string str, string flag)
{
    return str.find(flag) == 0;
}

bool srs_string_starts_with(string str, string flag0, string flag1)
{
    return srs_string_starts_with(str, flag0) || srs_string_starts_with(str, flag1);
}

bool srs_string_starts_with(string str, string flag0, string flag1, string flag2)
{
    return srs_string_starts_with(str, flag0, flag1) || srs_string_starts_with(str, flag2);
}

bool srs_string_starts_with(string str, string flag0, string flag1, string flag2, string flag3)
{
    return srs_string_starts_with(str, flag0, flag1, flag2) || srs_string_starts_with(str, flag3);
}

bool srs_string_contains(string str, string flag)
{
    return str.find(flag) != string::npos;
}

bool srs_string_contains(string str, string flag0, string flag1)
{
    return str.find(flag0) != string::npos || str.find(flag1) != string::npos;
}

bool srs_string_contains(string str, string flag0, string flag1, string flag2)
{
    return str.find(flag0) != string::npos || str.find(flag1) != string::npos || str.find(flag2) != string::npos;
}

vector<string> srs_string_split(string str, string flag)
{
    vector<string> arr;
    
    size_t pos;
    string s = str;
    
    while ((pos = s.find(flag)) != string::npos) {
        if (pos != 0) {
            arr.push_back(s.substr(0, pos));
        }
        s = s.substr(pos + flag.length());
    }
    
    if (!s.empty()) {
        arr.push_back(s);
    }
    
    return arr;
}

string srs_string_min_match(string str, vector<string> flags)
{
    string match;
    
    size_t min_pos = string::npos;
    for (vector<string>::iterator it = flags.begin(); it != flags.end(); ++it) {
        string flag = *it;
        
        size_t pos = str.find(flag);
        if (pos == string::npos) {
            continue;
        }
        
        if (min_pos == string::npos || pos < min_pos) {
            min_pos = pos;
            match = flag;
        }
    }
    
    return match;
}

vector<string> srs_string_split(string str, vector<string> flags)
{
    vector<string> arr;
    
    size_t pos = string::npos;
    string s = str;
    
    while (true) {
        string flag = srs_string_min_match(s, flags);
        if (flag.empty()) {
            break;
        }
        
        if ((pos = s.find(flag)) == string::npos) {
            break;
        }
        
        if (pos != 0) {
            arr.push_back(s.substr(0, pos));
        }
        s = s.substr(pos + flag.length());
    }
    
    if (!s.empty()) {
        arr.push_back(s);
    }
    
    return arr;
}

int srs_do_create_dir_recursively(string dir)
{
    int ret = ERROR_SUCCESS;
    
    // stat current dir, if exists, return error.
    if (srs_path_exists(dir)) {
        return ERROR_SYSTEM_DIR_EXISTS;
    }
    
    // create parent first.
    size_t pos;
    if ((pos = dir.rfind("/")) != std::string::npos) {
        std::string parent = dir.substr(0, pos);
        ret = srs_do_create_dir_recursively(parent);
        // return for error.
        if (ret != ERROR_SUCCESS && ret != ERROR_SYSTEM_DIR_EXISTS) {
            return ret;
        }
        // parent exists, set to ok.
        ret = ERROR_SUCCESS;
    }
    
    // create curren dir.
    // for srs-librtmp, @see https://github.com/ossrs/srs/issues/213
#ifndef _WIN32
    mode_t mode = S_IRUSR|S_IWUSR|S_IXUSR|S_IRGRP|S_IWGRP|S_IXGRP|S_IROTH|S_IXOTH;
    if (::mkdir(dir.c_str(), mode) < 0) {
#else
        if (::mkdir(dir.c_str()) < 0) {
#endif
            if (errno == EEXIST) {
                return ERROR_SYSTEM_DIR_EXISTS;
            }
            
            ret = ERROR_SYSTEM_CREATE_DIR;
            srs_error("create dir %s failed. ret=%d", dir.c_str(), ret);
            return ret;
        }
        srs_info("create dir %s success.", dir.c_str());
        
        return ret;
    }
    
    bool srs_bytes_equals(void* pa, void* pb, int size)
    {
        uint8_t* a = (uint8_t*)pa;
        uint8_t* b = (uint8_t*)pb;
        
        if (!a && !b) {
            return true;
        }
        
        if (!a || !b) {
            return false;
        }
        
        for(int i = 0; i < size; i++){
            if(a[i] != b[i]){
                return false;
            }
        }
        
        return true;
    }
    
    srs_error_t srs_create_dir_recursively(string dir)
    {
        int ret = srs_do_create_dir_recursively(dir);
        
        if (ret == ERROR_SYSTEM_DIR_EXISTS) {
            return srs_success;
        }
        
        return srs_error_new(ret, "create dir %s", dir.c_str());
    }
    
    bool srs_path_exists(std::string path)
    {
        struct stat st;
        
        // stat current dir, if exists, return error.
        if (stat(path.c_str(), &st) == 0) {
            return true;
        }
        
        return false;
    }
    
    string srs_path_dirname(string path)
    {
        std::string dirname = path;
        size_t pos = string::npos;
        
        if ((pos = dirname.rfind("/")) != string::npos) {
            if (pos == 0) {
                return "/";
            }
            dirname = dirname.substr(0, pos);
        }
        
        return dirname;
    }
    
    string srs_path_basename(string path)
    {
        std::string dirname = path;
        size_t pos = string::npos;
        
        if ((pos = dirname.rfind("/")) != string::npos) {
            // the basename("/") is "/"
            if (dirname.length() == 1) {
                return dirname;
            }
            dirname = dirname.substr(pos + 1);
        }
        
        return dirname;
    }
    
    string srs_path_filename(string path)
    {
        std::string filename = path;
        size_t pos = string::npos;
        
        if ((pos = filename.rfind(".")) != string::npos) {
            return filename.substr(0, pos);
        }
        
        return filename;
    }
    
    string srs_path_filext(string path)
    {
        size_t pos = string::npos;
        
        if ((pos = path.rfind(".")) != string::npos) {
            return path.substr(pos);
        }
        
        return "";
    }
    
    bool srs_avc_startswith_annexb(SrsBuffer* stream, int* pnb_start_code)
    {
        char* bytes = stream->data() + stream->pos();
        char* p = bytes;
        
        for (;;) {
            if (!stream->require((int)(p - bytes + 3))) {
                return false;
            }
            
            // not match
            if (p[0] != (char)0x00 || p[1] != (char)0x00) {
                return false;
            }
            
            // match N[00] 00 00 01, where N>=0
            if (p[2] == (char)0x01) {
                if (pnb_start_code) {
                    *pnb_start_code = (int)(p - bytes) + 3;
                }
                return true;
            }
            
            p++;
        }
        
        return false;
    }
    
    bool srs_aac_startswith_adts(SrsBuffer* stream)
    {
        char* bytes = stream->data() + stream->pos();
        char* p = bytes;
        
        if (!stream->require((int)(p - bytes) + 2)) {
            return false;
        }
        
        // matched 12bits 0xFFF,
        // @remark, we must cast the 0xff to char to compare.
        if (p[0] != (char)0xff || (char)(p[1] & 0xf0) != (char)0xf0) {
            return false;
        }
        
        return true;
    }
    
    // @see http://www.stmc.edu.hk/~vincent/ffmpeg_0.4.9-pre1/libavformat/mpegtsenc.c
    unsigned int __mpegts_crc32(const uint8_t *data, int len)
    {
        /*
         * MPEG2 transport stream (aka DVB) mux
         * Copyright (c) 2003 Fabrice Bellard.
         *
         * This library is free software; you can redistribute it and/or
         * modify it under the terms of the GNU Lesser General Public
         * License as published by the Free Software Foundation; either
         * version 2 of the License, or (at your option) any later version.
         *
         * This library is distributed in the hope that it will be useful,
         * but WITHOUT ANY WARRANTY; without even the implied warranty of
         * MERCHANTABILITY or FITNESS FOR A PARTICULAR PURPOSE.  See the GNU
         * Lesser General Public License for more details.
         *
         * You should have received a copy of the GNU Lesser General Public
         * License along with this library; if not, write to the Free Software
         * Foundation, Inc., 59 Temple Place, Suite 330, Boston, MA  02111-1307  USA
         */
        static const uint32_t table[256] = {
            0x00000000, 0x04c11db7, 0x09823b6e, 0x0d4326d9, 0x130476dc, 0x17c56b6b,
            0x1a864db2, 0x1e475005, 0x2608edb8, 0x22c9f00f, 0x2f8ad6d6, 0x2b4bcb61,
            0x350c9b64, 0x31cd86d3, 0x3c8ea00a, 0x384fbdbd, 0x4c11db70, 0x48d0c6c7,
            0x4593e01e, 0x4152fda9, 0x5f15adac, 0x5bd4b01b, 0x569796c2, 0x52568b75,
            0x6a1936c8, 0x6ed82b7f, 0x639b0da6, 0x675a1011, 0x791d4014, 0x7ddc5da3,
            0x709f7b7a, 0x745e66cd, 0x9823b6e0, 0x9ce2ab57, 0x91a18d8e, 0x95609039,
            0x8b27c03c, 0x8fe6dd8b, 0x82a5fb52, 0x8664e6e5, 0xbe2b5b58, 0xbaea46ef,
            0xb7a96036, 0xb3687d81, 0xad2f2d84, 0xa9ee3033, 0xa4ad16ea, 0xa06c0b5d,
            0xd4326d90, 0xd0f37027, 0xddb056fe, 0xd9714b49, 0xc7361b4c, 0xc3f706fb,
            0xceb42022, 0xca753d95, 0xf23a8028, 0xf6fb9d9f, 0xfbb8bb46, 0xff79a6f1,
            0xe13ef6f4, 0xe5ffeb43, 0xe8bccd9a, 0xec7dd02d, 0x34867077, 0x30476dc0,
            0x3d044b19, 0x39c556ae, 0x278206ab, 0x23431b1c, 0x2e003dc5, 0x2ac12072,
            0x128e9dcf, 0x164f8078, 0x1b0ca6a1, 0x1fcdbb16, 0x018aeb13, 0x054bf6a4,
            0x0808d07d, 0x0cc9cdca, 0x7897ab07, 0x7c56b6b0, 0x71159069, 0x75d48dde,
            0x6b93dddb, 0x6f52c06c, 0x6211e6b5, 0x66d0fb02, 0x5e9f46bf, 0x5a5e5b08,
            0x571d7dd1, 0x53dc6066, 0x4d9b3063, 0x495a2dd4, 0x44190b0d, 0x40d816ba,
            0xaca5c697, 0xa864db20, 0xa527fdf9, 0xa1e6e04e, 0xbfa1b04b, 0xbb60adfc,
            0xb6238b25, 0xb2e29692, 0x8aad2b2f, 0x8e6c3698, 0x832f1041, 0x87ee0df6,
            0x99a95df3, 0x9d684044, 0x902b669d, 0x94ea7b2a, 0xe0b41de7, 0xe4750050,
            0xe9362689, 0xedf73b3e, 0xf3b06b3b, 0xf771768c, 0xfa325055, 0xfef34de2,
            0xc6bcf05f, 0xc27dede8, 0xcf3ecb31, 0xcbffd686, 0xd5b88683, 0xd1799b34,
            0xdc3abded, 0xd8fba05a, 0x690ce0ee, 0x6dcdfd59, 0x608edb80, 0x644fc637,
            0x7a089632, 0x7ec98b85, 0x738aad5c, 0x774bb0eb, 0x4f040d56, 0x4bc510e1,
            0x46863638, 0x42472b8f, 0x5c007b8a, 0x58c1663d, 0x558240e4, 0x51435d53,
            0x251d3b9e, 0x21dc2629, 0x2c9f00f0, 0x285e1d47, 0x36194d42, 0x32d850f5,
            0x3f9b762c, 0x3b5a6b9b, 0x0315d626, 0x07d4cb91, 0x0a97ed48, 0x0e56f0ff,
            0x1011a0fa, 0x14d0bd4d, 0x19939b94, 0x1d528623, 0xf12f560e, 0xf5ee4bb9,
            0xf8ad6d60, 0xfc6c70d7, 0xe22b20d2, 0xe6ea3d65, 0xeba91bbc, 0xef68060b,
            0xd727bbb6, 0xd3e6a601, 0xdea580d8, 0xda649d6f, 0xc423cd6a, 0xc0e2d0dd,
            0xcda1f604, 0xc960ebb3, 0xbd3e8d7e, 0xb9ff90c9, 0xb4bcb610, 0xb07daba7,
            0xae3afba2, 0xaafbe615, 0xa7b8c0cc, 0xa379dd7b, 0x9b3660c6, 0x9ff77d71,
            0x92b45ba8, 0x9675461f, 0x8832161a, 0x8cf30bad, 0x81b02d74, 0x857130c3,
            0x5d8a9099, 0x594b8d2e, 0x5408abf7, 0x50c9b640, 0x4e8ee645, 0x4a4ffbf2,
            0x470cdd2b, 0x43cdc09c, 0x7b827d21, 0x7f436096, 0x7200464f, 0x76c15bf8,
            0x68860bfd, 0x6c47164a, 0x61043093, 0x65c52d24, 0x119b4be9, 0x155a565e,
            0x18197087, 0x1cd86d30, 0x029f3d35, 0x065e2082, 0x0b1d065b, 0x0fdc1bec,
            0x3793a651, 0x3352bbe6, 0x3e119d3f, 0x3ad08088, 0x2497d08d, 0x2056cd3a,
            0x2d15ebe3, 0x29d4f654, 0xc5a92679, 0xc1683bce, 0xcc2b1d17, 0xc8ea00a0,
            0xd6ad50a5, 0xd26c4d12, 0xdf2f6bcb, 0xdbee767c, 0xe3a1cbc1, 0xe760d676,
            0xea23f0af, 0xeee2ed18, 0xf0a5bd1d, 0xf464a0aa, 0xf9278673, 0xfde69bc4,
            0x89b8fd09, 0x8d79e0be, 0x803ac667, 0x84fbdbd0, 0x9abc8bd5, 0x9e7d9662,
            0x933eb0bb, 0x97ffad0c, 0xafb010b1, 0xab710d06, 0xa6322bdf, 0xa2f33668,
            0xbcb4666d, 0xb8757bda, 0xb5365d03, 0xb1f740b4
        };
        
        uint32_t crc = 0xffffffff;
        
        for (int i=0; i<len; i++) {
            crc = (crc << 8) ^ table[((crc >> 24) ^ *data++) & 0xff];
        }
        
        return crc;
    }
    
    // @see https://github.com/ETrun/crc32/blob/master/crc32.c
    uint32_t __crc32_ieee(uint32_t init, const uint8_t* buf, size_t nb_buf)
    {
        /*----------------------------------------------------------------------------*\
         *  CRC-32 version 2.0.0 by Craig Bruce, 2006-04-29.
         *
         *  This program generates the CRC-32 values for the files named in the
         *  command-line arguments.  These are the same CRC-32 values used by GZIP,
         *  PKZIP, and ZMODEM.  The Crc32_ComputeBuf() can also be detached and
         *  used independently.
         *
         *  THIS PROGRAM IS PUBLIC-DOMAIN SOFTWARE.
         *
         *  Based on the byte-oriented implementation "File Verification Using CRC"
         *  by Mark R. Nelson in Dr. Dobb's Journal, May 1992, pp. 64-67.
         *
         *  v1.0.0: original release.
         *  v1.0.1: fixed printf formats.
         *  v1.0.2: fixed something else.
         *  v1.0.3: replaced CRC constant table by generator function.
         *  v1.0.4: reformatted code, made ANSI C.  1994-12-05.
         *  v2.0.0: rewrote to use memory buffer & static table, 2006-04-29.
         *  v2.1.0: modified by Nico, 2013-04-20
         \*----------------------------------------------------------------------------*/
        static const uint32_t table[256] = {
            0x00000000,0x77073096,0xEE0E612C,0x990951BA,0x076DC419,0x706AF48F,0xE963A535,
            0x9E6495A3,0x0EDB8832,0x79DCB8A4,0xE0D5E91E,0x97D2D988,0x09B64C2B,0x7EB17CBD,
            0xE7B82D07,0x90BF1D91,0x1DB71064,0x6AB020F2,0xF3B97148,0x84BE41DE,0x1ADAD47D,
            0x6DDDE4EB,0xF4D4B551,0x83D385C7,0x136C9856,0x646BA8C0,0xFD62F97A,0x8A65C9EC,
            0x14015C4F,0x63066CD9,0xFA0F3D63,0x8D080DF5,0x3B6E20C8,0x4C69105E,0xD56041E4,
            0xA2677172,0x3C03E4D1,0x4B04D447,0xD20D85FD,0xA50AB56B,0x35B5A8FA,0x42B2986C,
            0xDBBBC9D6,0xACBCF940,0x32D86CE3,0x45DF5C75,0xDCD60DCF,0xABD13D59,0x26D930AC,
            0x51DE003A,0xC8D75180,0xBFD06116,0x21B4F4B5,0x56B3C423,0xCFBA9599,0xB8BDA50F,
            0x2802B89E,0x5F058808,0xC60CD9B2,0xB10BE924,0x2F6F7C87,0x58684C11,0xC1611DAB,
            0xB6662D3D,0x76DC4190,0x01DB7106,0x98D220BC,0xEFD5102A,0x71B18589,0x06B6B51F,
            0x9FBFE4A5,0xE8B8D433,0x7807C9A2,0x0F00F934,0x9609A88E,0xE10E9818,0x7F6A0DBB,
            0x086D3D2D,0x91646C97,0xE6635C01,0x6B6B51F4,0x1C6C6162,0x856530D8,0xF262004E,
            0x6C0695ED,0x1B01A57B,0x8208F4C1,0xF50FC457,0x65B0D9C6,0x12B7E950,0x8BBEB8EA,
            0xFCB9887C,0x62DD1DDF,0x15DA2D49,0x8CD37CF3,0xFBD44C65,0x4DB26158,0x3AB551CE,
            0xA3BC0074,0xD4BB30E2,0x4ADFA541,0x3DD895D7,0xA4D1C46D,0xD3D6F4FB,0x4369E96A,
            0x346ED9FC,0xAD678846,0xDA60B8D0,0x44042D73,0x33031DE5,0xAA0A4C5F,0xDD0D7CC9,
            0x5005713C,0x270241AA,0xBE0B1010,0xC90C2086,0x5768B525,0x206F85B3,0xB966D409,
            0xCE61E49F,0x5EDEF90E,0x29D9C998,0xB0D09822,0xC7D7A8B4,0x59B33D17,0x2EB40D81,
            0xB7BD5C3B,0xC0BA6CAD,0xEDB88320,0x9ABFB3B6,0x03B6E20C,0x74B1D29A,0xEAD54739,
            0x9DD277AF,0x04DB2615,0x73DC1683,0xE3630B12,0x94643B84,0x0D6D6A3E,0x7A6A5AA8,
            0xE40ECF0B,0x9309FF9D,0x0A00AE27,0x7D079EB1,0xF00F9344,0x8708A3D2,0x1E01F268,
            0x6906C2FE,0xF762575D,0x806567CB,0x196C3671,0x6E6B06E7,0xFED41B76,0x89D32BE0,
            0x10DA7A5A,0x67DD4ACC,0xF9B9DF6F,0x8EBEEFF9,0x17B7BE43,0x60B08ED5,0xD6D6A3E8,
            0xA1D1937E,0x38D8C2C4,0x4FDFF252,0xD1BB67F1,0xA6BC5767,0x3FB506DD,0x48B2364B,
            0xD80D2BDA,0xAF0A1B4C,0x36034AF6,0x41047A60,0xDF60EFC3,0xA867DF55,0x316E8EEF,
            0x4669BE79,0xCB61B38C,0xBC66831A,0x256FD2A0,0x5268E236,0xCC0C7795,0xBB0B4703,
            0x220216B9,0x5505262F,0xC5BA3BBE,0xB2BD0B28,0x2BB45A92,0x5CB36A04,0xC2D7FFA7,
            0xB5D0CF31,0x2CD99E8B,0x5BDEAE1D,0x9B64C2B0,0xEC63F226,0x756AA39C,0x026D930A,
            0x9C0906A9,0xEB0E363F,0x72076785,0x05005713,0x95BF4A82,0xE2B87A14,0x7BB12BAE,
            0x0CB61B38,0x92D28E9B,0xE5D5BE0D,0x7CDCEFB7,0x0BDBDF21,0x86D3D2D4,0xF1D4E242,
            0x68DDB3F8,0x1FDA836E,0x81BE16CD,0xF6B9265B,0x6FB077E1,0x18B74777,0x88085AE6,
            0xFF0F6A70,0x66063BCA,0x11010B5C,0x8F659EFF,0xF862AE69,0x616BFFD3,0x166CCF45,
            0xA00AE278,0xD70DD2EE,0x4E048354,0x3903B3C2,0xA7672661,0xD06016F7,0x4969474D,
            0x3E6E77DB,0xAED16A4A,0xD9D65ADC,0x40DF0B66,0x37D83BF0,0xA9BCAE53,0xDEBB9EC5,
            0x47B2CF7F,0x30B5FFE9,0xBDBDF21C,0xCABAC28A,0x53B39330,0x24B4A3A6,0xBAD03605,
            0xCDD70693,0x54DE5729,0x23D967BF,0xB3667A2E,0xC4614AB8,0x5D681B02,0x2A6F2B94,
            0xB40BBE37,0xC30C8EA1,0x5A05DF1B,0x2D02EF8D
        };
        
        uint32_t crc = init ^ 0xFFFFFFFF;
        
        for (size_t i = 0; i < nb_buf; i++) {
            crc = table[(crc ^ buf[i]) & 0xff] ^ (crc >> 8);
        }
        
        return crc^0xFFFFFFFF;
    }
    
    uint32_t srs_crc32_mpegts(const void* buf, int size)
    {
        return __mpegts_crc32((const uint8_t*)buf, size);
    }
    
    uint32_t srs_crc32_ieee(const void* buf, int size, uint32_t previous)
    {
        return __crc32_ieee(previous, (const uint8_t*)buf, size);
    }
    
    /*
     * Copyright (c) 2006 Ryan Martell. (rdm4@martellventures.com)
     *
     * This file is part of FFmpeg.
     *
     * FFmpeg is free software; you can redistribute it and/or
     * modify it under the terms of the GNU Lesser General Public
     * License as published by the Free Software Foundation; either
     * version 2.1 of the License, or (at your option) any later version.
     *
     * FFmpeg is distributed in the hope that it will be useful,
     * but WITHOUT ANY WARRANTY; without even the implied warranty of
     * MERCHANTABILITY or FITNESS FOR A PARTICULAR PURPOSE.  See the GNU
     * Lesser General Public License for more details.
     *
     * You should have received a copy of the GNU Lesser General Public
     * License along with FFmpeg; if not, write to the Free Software
     * Foundation, Inc., 51 Franklin Street, Fifth Floor, Boston, MA 02110-1301 USA
     */
    
#ifndef UINT_MAX
#define UINT_MAX 0xffffffff
#endif
    
#ifndef AV_RB32
#   define AV_RB32(x)                                \
    (((uint32_t)((const uint8_t*)(x))[0] << 24) |    \
    (((const uint8_t*)(x))[1] << 16) |    \
    (((const uint8_t*)(x))[2] <<  8) |    \
    ((const uint8_t*)(x))[3])
#endif
    
#ifndef AV_WL32
#   define AV_WL32(p, darg) do {                \
    unsigned d = (darg);                    \
    ((uint8_t*)(p))[0] = (d);               \
    ((uint8_t*)(p))[1] = (d)>>8;            \
    ((uint8_t*)(p))[2] = (d)>>16;           \
    ((uint8_t*)(p))[3] = (d)>>24;           \
} while(0)
#endif
    
#   define AV_WN(s, p, v) AV_WL##s(p, v)
    
#   if    defined(AV_WN32) && !defined(AV_WL32)
#       define AV_WL32(p, v) AV_WN32(p, v)
#   elif !defined(AV_WN32) &&  defined(AV_WL32)
#       define AV_WN32(p, v) AV_WL32(p, v)
#   endif
    
#ifndef AV_WN32
    #   define AV_WN32(p, v) AV_WN(32, p, v)
#endif
    
#define AV_BSWAP16C(x) (((x) << 8 & 0xff00)  | ((x) >> 8 & 0x00ff))
#define AV_BSWAP32C(x) (AV_BSWAP16C(x) << 16 | AV_BSWAP16C((x) >> 16))
    
#ifndef av_bswap32
    static const uint32_t av_bswap32(uint32_t x)
    {
        return AV_BSWAP32C(x);
    }
#endif
    
#define av_be2ne32(x) av_bswap32(x)
    
    /**
     * @file
     * @brief Base64 encode/decode
     * @author Ryan Martell <rdm4@martellventures.com> (with lots of Michael)
     */
    
    /* ---------------- private code */
    static const uint8_t map2[256] =
    {
        0xfe, 0xff, 0xff, 0xff, 0xff, 0xff, 0xff, 0xff,
        0xff, 0xff, 0xff, 0xff, 0xff, 0xff, 0xff, 0xff,
        0xff, 0xff, 0xff, 0xff, 0xff, 0xff, 0xff, 0xff,
        0xff, 0xff, 0xff, 0xff, 0xff, 0xff, 0xff, 0xff,
        0xff, 0xff, 0xff, 0xff, 0xff, 0xff, 0xff, 0xff,
        0xff, 0xff, 0xff,
        
        0x3e, 0xff, 0xff, 0xff, 0x3f, 0x34, 0x35, 0x36,
        0x37, 0x38, 0x39, 0x3a, 0x3b, 0x3c, 0x3d, 0xff,
        0xff, 0xff, 0xfe, 0xff, 0xff, 0xff, 0x00, 0x01,
        0x02, 0x03, 0x04, 0x05, 0x06, 0x07, 0x08, 0x09,
        0x0a, 0x0b, 0x0c, 0x0d, 0x0e, 0x0f, 0x10, 0x11,
        0x12, 0x13, 0x14, 0x15, 0x16, 0x17, 0x18, 0x19,
        0xff, 0xff, 0xff, 0xff, 0xff, 0xff, 0x1a, 0x1b,
        0x1c, 0x1d, 0x1e, 0x1f, 0x20, 0x21, 0x22, 0x23,
        0x24, 0x25, 0x26, 0x27, 0x28, 0x29, 0x2a, 0x2b,
        0x2c, 0x2d, 0x2e, 0x2f, 0x30, 0x31, 0x32, 0x33,
        
        0xff, 0xff, 0xff, 0xff, 0xff,
        0xff, 0xff, 0xff, 0xff, 0xff, 0xff, 0xff, 0xff,
        0xff, 0xff, 0xff, 0xff, 0xff, 0xff, 0xff, 0xff,
        0xff, 0xff, 0xff, 0xff, 0xff, 0xff, 0xff, 0xff,
        0xff, 0xff, 0xff, 0xff, 0xff, 0xff, 0xff, 0xff,
        0xff, 0xff, 0xff, 0xff, 0xff, 0xff, 0xff, 0xff,
        0xff, 0xff, 0xff, 0xff, 0xff, 0xff, 0xff, 0xff,
        0xff, 0xff, 0xff, 0xff, 0xff, 0xff, 0xff, 0xff,
        0xff, 0xff, 0xff, 0xff, 0xff, 0xff, 0xff, 0xff,
        0xff, 0xff, 0xff, 0xff, 0xff, 0xff, 0xff, 0xff,
        0xff, 0xff, 0xff, 0xff, 0xff, 0xff, 0xff, 0xff,
        0xff, 0xff, 0xff, 0xff, 0xff, 0xff, 0xff, 0xff,
        0xff, 0xff, 0xff, 0xff, 0xff, 0xff, 0xff, 0xff,
        0xff, 0xff, 0xff, 0xff, 0xff, 0xff, 0xff, 0xff,
        0xff, 0xff, 0xff, 0xff, 0xff, 0xff, 0xff, 0xff,
        0xff, 0xff, 0xff, 0xff, 0xff, 0xff, 0xff, 0xff,
        0xff, 0xff, 0xff, 0xff, 0xff, 0xff, 0xff, 0xff,
    };
    
#define BASE64_DEC_STEP(i) do { \
    bits = map2[in[i]]; \
    if (bits & 0x80) \
        goto out ## i; \
    v = i ? (v << 6) + bits : bits; \
} while(0)
    
    int srs_av_base64_decode(uint8_t* out, const char* in_str, int out_size)
    {
        uint8_t *dst = out;
        uint8_t *end = out + out_size;
        // no sign extension
        const uint8_t *in = (const uint8_t*)in_str;
        unsigned bits = 0xff;
        unsigned v = 0;
        
        while (end - dst > 3) {
            BASE64_DEC_STEP(0);
            BASE64_DEC_STEP(1);
            BASE64_DEC_STEP(2);
            BASE64_DEC_STEP(3);
            // Using AV_WB32 directly confuses compiler
            v = av_be2ne32(v << 8);
            AV_WN32(dst, v);
            dst += 3;
            in += 4;
        }
        if (end - dst) {
            BASE64_DEC_STEP(0);
            BASE64_DEC_STEP(1);
            BASE64_DEC_STEP(2);
            BASE64_DEC_STEP(3);
            *dst++ = v >> 16;
            if (end - dst)
                *dst++ = v >> 8;
            if (end - dst)
                *dst++ = v;
            in += 4;
        }
        while (1) {
            BASE64_DEC_STEP(0);
            in++;
            BASE64_DEC_STEP(0);
            in++;
            BASE64_DEC_STEP(0);
            in++;
            BASE64_DEC_STEP(0);
            in++;
        }
        
    out3:
        *dst++ = v >> 10;
        v <<= 2;
    out2:
        *dst++ = v >> 4;
    out1:
    out0:
        return bits & 1 ? -1 : dst - out;
    }
    
    /*****************************************************************************
     * b64_encode: Stolen from VLC's http.c.
     * Simplified by Michael.
     * Fixed edge cases and made it work from data (vs. strings) by Ryan.
     *****************************************************************************/
    
    char* srs_av_base64_encode(char* out, int out_size, const uint8_t* in, int in_size)
    {
        static const char b64[] =
        "ABCDEFGHIJKLMNOPQRSTUVWXYZabcdefghijklmnopqrstuvwxyz0123456789+/";
        char *ret, *dst;
        unsigned i_bits = 0;
        int i_shift = 0;
        int bytes_remaining = in_size;
        
        if (in_size >= (int)(UINT_MAX / 4) ||
            out_size < SRS_AV_BASE64_SIZE(in_size))
            return NULL;
        ret = dst = out;
        while (bytes_remaining > 3) {
            i_bits = AV_RB32(in);
            in += 3; bytes_remaining -= 3;
            *dst++ = b64[ i_bits>>26        ];
            *dst++ = b64[(i_bits>>20) & 0x3F];
            *dst++ = b64[(i_bits>>14) & 0x3F];
            *dst++ = b64[(i_bits>>8 ) & 0x3F];
        }
        i_bits = 0;
        while (bytes_remaining) {
            i_bits = (i_bits << 8) + *in++;
            bytes_remaining--;
            i_shift += 8;
        }
        while (i_shift > 0) {
            *dst++ = b64[(i_bits << 6 >> i_shift) & 0x3f];
            i_shift -= 6;
        }
        while ((dst - ret) & 3)
            *dst++ = '=';
        *dst = '\0';
        
        return ret;
    }
    
#define SPACE_CHARS " \t\r\n"
    
    int av_toupper(int c)
    {
        if (c >= 'a' && c <= 'z') {
            c ^= 0x20;
        }
        return c;
    }
    
    int ff_hex_to_data(uint8_t* data, const char* p)
    {
        int c, len, v;
        
        len = 0;
        v = 1;
        for (;;) {
            p += strspn(p, SPACE_CHARS);
            if (*p == '\0')
                break;
            c = av_toupper((unsigned char) *p++);
            if (c >= '0' && c <= '9')
                c = c - '0';
            else if (c >= 'A' && c <= 'F')
                c = c - 'A' + 10;
            else
                break;
            v = (v << 4) | c;
            if (v & 0x100) {
                if (data)
                    data[len] = v;
                len++;
                v = 1;
            }
        }
        return len;
    }
    
    int srs_chunk_header_c0(int perfer_cid, uint32_t timestamp, int32_t payload_length, int8_t message_type, int32_t stream_id, char* cache, int nb_cache)
    {
        // to directly set the field.
        char* pp = NULL;
        
        // generate the header.
        char* p = cache;
        
        // no header.
        if (nb_cache < SRS_CONSTS_RTMP_MAX_FMT0_HEADER_SIZE) {
            return 0;
        }
        
        // write new chunk stream header, fmt is 0
        *p++ = 0x00 | (perfer_cid & 0x3F);
        
        // chunk message header, 11 bytes
        // timestamp, 3bytes, big-endian
        if (timestamp < RTMP_EXTENDED_TIMESTAMP) {
            pp = (char*)&timestamp;
            *p++ = pp[2];
            *p++ = pp[1];
            *p++ = pp[0];
        } else {
            *p++ = 0xFF;
            *p++ = 0xFF;
            *p++ = 0xFF;
        }
        
        // message_length, 3bytes, big-endian
        pp = (char*)&payload_length;
        *p++ = pp[2];
        *p++ = pp[1];
        *p++ = pp[0];
        
        // message_type, 1bytes
        *p++ = message_type;
        
        // stream_id, 4bytes, little-endian
        pp = (char*)&stream_id;
        *p++ = pp[0];
        *p++ = pp[1];
        *p++ = pp[2];
        *p++ = pp[3];
        
        // for c0
        // chunk extended timestamp header, 0 or 4 bytes, big-endian
        //
        // for c3:
        // chunk extended timestamp header, 0 or 4 bytes, big-endian
        // 6.1.3. Extended Timestamp
        // This field is transmitted only when the normal time stamp in the
        // chunk message header is set to 0x00ffffff. If normal time stamp is
        // set to any value less than 0x00ffffff, this field MUST NOT be
        // present. This field MUST NOT be present if the timestamp field is not
        // present. Type 3 chunks MUST NOT have this field.
        // adobe changed for Type3 chunk:
        //        FMLE always sendout the extended-timestamp,
        //        must send the extended-timestamp to FMS,
        //        must send the extended-timestamp to flash-player.
        // @see: ngx_rtmp_prepare_message
        // @see: http://blog.csdn.net/win_lin/article/details/13363699
        // TODO: FIXME: extract to outer.
        if (timestamp >= RTMP_EXTENDED_TIMESTAMP) {
            pp = (char*)&timestamp;
            *p++ = pp[3];
            *p++ = pp[2];
            *p++ = pp[1];
            *p++ = pp[0];
        }
        
        // always has header
        return (int)(p - cache);
    }
    
    int srs_chunk_header_c3(int perfer_cid, uint32_t timestamp, char* cache, int nb_cache)
    {
        // to directly set the field.
        char* pp = NULL;
        
        // generate the header.
        char* p = cache;
        
        // no header.
        if (nb_cache < SRS_CONSTS_RTMP_MAX_FMT3_HEADER_SIZE) {
            return 0;
        }
        
        // write no message header chunk stream, fmt is 3
        // @remark, if perfer_cid > 0x3F, that is, use 2B/3B chunk header,
        // SRS will rollback to 1B chunk header.
        *p++ = 0xC0 | (perfer_cid & 0x3F);
        
        // for c0
        // chunk extended timestamp header, 0 or 4 bytes, big-endian
        //
        // for c3:
        // chunk extended timestamp header, 0 or 4 bytes, big-endian
        // 6.1.3. Extended Timestamp
        // This field is transmitted only when the normal time stamp in the
        // chunk message header is set to 0x00ffffff. If normal time stamp is
        // set to any value less than 0x00ffffff, this field MUST NOT be
        // present. This field MUST NOT be present if the timestamp field is not
        // present. Type 3 chunks MUST NOT have this field.
        // adobe changed for Type3 chunk:
        //        FMLE always sendout the extended-timestamp,
        //        must send the extended-timestamp to FMS,
        //        must send the extended-timestamp to flash-player.
        // @see: ngx_rtmp_prepare_message
        // @see: http://blog.csdn.net/win_lin/article/details/13363699
        // TODO: FIXME: extract to outer.
        if (timestamp >= RTMP_EXTENDED_TIMESTAMP) {
            pp = (char*)&timestamp;
            *p++ = pp[3];
            *p++ = pp[2];
            *p++ = pp[1];
            *p++ = pp[0];
        }
        
        // always has header
        return (int)(p - cache);
    }
    <|MERGE_RESOLUTION|>--- conflicted
+++ resolved
@@ -160,23 +160,6 @@
     addrinfo hints;
     memset(&hints, 0, sizeof(hints));
     hints.ai_family  = family;
-<<<<<<< HEAD
-    addrinfo* result = NULL;
-    if(getaddrinfo(host.c_str(), NULL, NULL, &result) != 0) {
-        return "";
-    }
-    
-    char address_string[64];
-    const int success = getnameinfo(result->ai_addr, result->ai_addrlen, 
-                                    (char*)&address_string, sizeof(address_string),
-                                    NULL, 0,
-                                    NI_NUMERICHOST);
-    freeaddrinfo(result);
-
-    if(success) {
-       family = result->ai_family;
-       return string(address_string);
-=======
     
     addrinfo* r = NULL;
     SrsAutoFree(addrinfo, r);
@@ -193,7 +176,6 @@
     if(r0) {
        family = r->ai_family;
        return string(saddr);
->>>>>>> 19789d1c
     }
     return "";
 }
@@ -208,12 +190,7 @@
             (hostport[pos - 1] == ']')) {
             // Handle IPv6 in RFC 2732 format, e.g. [3ffe:dead:beef::1]:1935
             host = hostport.substr(1, pos - 2);
-<<<<<<< HEAD
-        }
-        else {
-=======
         } else {
->>>>>>> 19789d1c
             // Handle IP address
             host = hostport.substr(0, pos);
         }
@@ -223,36 +200,6 @@
     }
 }
 
-<<<<<<< HEAD
-static int check_ipv6()
-{
-    int sd = socket(AF_INET6, SOCK_DGRAM, 0);
-    if(sd >= 0) {
-        close(sd);
-        return 1;
-    }
-    return 0;
-}
-
-void srs_parse_endpoint(string hostport, string& ip, int& port)
-{
-    const size_t pos = hostport.rfind(":");   // Look for ":" from the end, to work with IPv6.
-    if (pos != std::string::npos) {
-        if ((pos >= 1) &&
-            (hostport[0]       == '[') &&
-            (hostport[pos - 1] == ']')) {
-            // Handle IPv6 in RFC 2732 format, e.g. [3ffe:dead:beef::1]:1935
-            ip = hostport.substr(1, pos - 2);
-        }
-        else {
-            // Handle IP address
-            ip = hostport.substr(0, pos);
-        }
-        const string sport = hostport.substr(pos + 1);
-        port = ::atoi(sport.c_str());
-    } else {
-        ip   = check_ipv6() ? "::" : "0.0.0.0";
-=======
 string srs_any_address4listener()
 {
     int fd = socket(AF_INET6, SOCK_DGRAM, 0);
@@ -284,7 +231,6 @@
         port = ::atoi(sport.c_str());
     } else {
         ip   = srs_any_address4listener();
->>>>>>> 19789d1c
         port = ::atoi(hostport.c_str());
     }
 }
