--- conflicted
+++ resolved
@@ -1,4 +1,3 @@
-<<<<<<< HEAD
 /*
 The MIT License (MIT)
 
@@ -89,96 +88,4 @@
 	virtual void on_stop();
 };
 
-=======
-/*
-The MIT License (MIT)
-
-Copyright (c) 2013-2014 winlin
-
-Permission is hereby granted, free of charge, to any person obtaining a copy of
-this software and associated documentation files (the "Software"), to deal in
-the Software without restriction, including without limitation the rights to
-use, copy, modify, merge, publish, distribute, sublicense, and/or sell copies of
-the Software, and to permit persons to whom the Software is furnished to do so,
-subject to the following conditions:
-
-The above copyright notice and this permission notice shall be included in all
-copies or substantial portions of the Software.
-
-THE SOFTWARE IS PROVIDED "AS IS", WITHOUT WARRANTY OF ANY KIND, EXPRESS OR
-IMPLIED, INCLUDING BUT NOT LIMITED TO THE WARRANTIES OF MERCHANTABILITY, FITNESS
-FOR A PARTICULAR PURPOSE AND NONINFRINGEMENT. IN NO EVENT SHALL THE AUTHORS OR
-COPYRIGHT HOLDERS BE LIABLE FOR ANY CLAIM, DAMAGES OR OTHER LIABILITY, WHETHER
-IN AN ACTION OF CONTRACT, TORT OR OTHERWISE, ARISING FROM, OUT OF OR IN
-CONNECTION WITH THE SOFTWARE OR THE USE OR OTHER DEALINGS IN THE SOFTWARE.
-*/
-
-#ifndef SRS_CORE_CLIENT_HPP
-#define SRS_CORE_CLIENT_HPP
-
-/*
-#include <srs_core_client.hpp>
-*/
-
-#include <srs_core.hpp>
-
-#include <srs_core_conn.hpp>
-#include <srs_core_reload.hpp>
-
-class SrsRtmp;
-class SrsRequest;
-class SrsResponse;
-class SrsSource;
-class SrsRefer;
-class SrsConsumer;
-class SrsCommonMessage;
-#ifdef SRS_HTTP	
-class SrsHttpHooks;
-#endif
-class SrsBandwidth;
-
-/**
-* the client provides the main logic control for RTMP clients.
-*/
-class SrsClient : public SrsConnection, public ISrsReloadHandler
-{
-private:
-	char* ip;
-	SrsRequest* req;
-	SrsResponse* res;
-	SrsRtmp* rtmp;
-	SrsRefer* refer;
-#ifdef SRS_HTTP	
-	SrsHttpHooks* http_hooks;
-#endif
-	SrsBandwidth* bandwidth;
-public:
-	SrsClient(SrsServer* srs_server, st_netfd_t client_stfd);
-	virtual ~SrsClient();
-protected:
-	virtual int do_cycle();
-// interface ISrsReloadHandler
-public:
-	virtual int on_reload_vhost_removed(std::string vhost);
-private:
-	// when valid and connected to vhost/app, service the client.
-	virtual int service_cycle();
-	// stream(play/publish) service cycle, identify client first.
-	virtual int stream_service_cycle();
-	virtual int check_vhost();
-	virtual int playing(SrsSource* source);
-	virtual int publish(SrsSource* source, bool is_fmle);
-	virtual int process_publish_message(SrsSource* source, SrsCommonMessage* msg, bool is_fmle);
-	virtual int get_peer_ip();
-	virtual int process_play_control_msg(SrsConsumer* consumer, SrsCommonMessage* msg);
-private:
-	virtual int on_connect();
-	virtual void on_close();
-	virtual int on_publish();
-	virtual void on_unpublish();
-	virtual int on_play();
-	virtual void on_stop();
-};
-
->>>>>>> 574536d9
 #endif