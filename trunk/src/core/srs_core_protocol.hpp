<<<<<<< HEAD
/*
The MIT License (MIT)

Copyright (c) 2013-2014 winlin

Permission is hereby granted, free of charge, to any person obtaining a copy of
this software and associated documentation files (the "Software"), to deal in
the Software without restriction, including without limitation the rights to
use, copy, modify, merge, publish, distribute, sublicense, and/or sell copies of
the Software, and to permit persons to whom the Software is furnished to do so,
subject to the following conditions:

The above copyright notice and this permission notice shall be included in all
copies or substantial portions of the Software.

THE SOFTWARE IS PROVIDED "AS IS", WITHOUT WARRANTY OF ANY KIND, EXPRESS OR
IMPLIED, INCLUDING BUT NOT LIMITED TO THE WARRANTIES OF MERCHANTABILITY, FITNESS
FOR A PARTICULAR PURPOSE AND NONINFRINGEMENT. IN NO EVENT SHALL THE AUTHORS OR
COPYRIGHT HOLDERS BE LIABLE FOR ANY CLAIM, DAMAGES OR OTHER LIABILITY, WHETHER
IN AN ACTION OF CONTRACT, TORT OR OTHERWISE, ARISING FROM, OUT OF OR IN
CONNECTION WITH THE SOFTWARE OR THE USE OR OTHER DEALINGS IN THE SOFTWARE.
*/

#ifndef SRS_CORE_PROTOCOL_HPP
#define SRS_CORE_PROTOCOL_HPP

/*
#include <srs_core_protocol.hpp>
*/

#include <srs_core.hpp>

#include <map>
#include <string>

#include <srs_core_log.hpp>
#include <srs_core_error.hpp>

// the following is the timeout for rtmp protocol, 
// to avoid death connection.

// when got a messae header, there must be some data,
// increase recv timeout to got an entire message.
#define SRS_MIN_RECV_TIMEOUT_US 60*1000*1000L

// the timeout to wait for client control message,
// if timeout, we generally ignore and send the data to client,
// generally, it's the pulse time for data seding.
#define SRS_PULSE_TIMEOUT_US 200*1000L

// the timeout to wait client data,
// if timeout, close the connection.
#define SRS_SEND_TIMEOUT_US 30*1000*1000L

// the timeout to send data to client,
// if timeout, close the connection.
#define SRS_RECV_TIMEOUT_US 30*1000*1000L

// the timeout to wait client data, when client paused
// if timeout, close the connection.
#define SRS_PAUSED_SEND_TIMEOUT_US 30*60*1000*1000L

// the timeout to send data to client, when client paused
// if timeout, close the connection.
#define SRS_PAUSED_RECV_TIMEOUT_US 30*60*1000*1000L

// when stream is busy, for example, streaming is already
// publishing, when a new client to request to publish,
// sleep a while and close the connection.
#define SRS_STREAM_BUSY_SLEEP_US 3*1000*1000L

// when error, forwarder sleep for a while and retry.
#define SRS_FORWARDER_SLEEP_US 3*1000*1000L

// when error, encoder sleep for a while and retry.
#define SRS_ENCODER_SLEEP_US 3*1000*1000L

class SrsSocket;
class SrsBuffer;
class SrsPacket;
class SrsStream;
class SrsCommonMessage;
class SrsChunkStream;
class SrsAmf0Object;
class SrsAmf0Null;
class SrsAmf0Undefined;
class ISrsMessage;

// convert class name to string.
#define CLASS_NAME_STRING(className) #className

/**
* max rtmp header size:
* 	1bytes basic header,
* 	11bytes message header,
* 	4bytes timestamp header,
* that is, 1+11+4=16bytes.
*/
#define RTMP_MAX_FMT0_HEADER_SIZE 16
/**
* max rtmp header size:
* 	1bytes basic header,
* 	4bytes timestamp header,
* that is, 1+4=5bytes.
*/
#define RTMP_MAX_FMT3_HEADER_SIZE 5

/**
* the protocol provides the rtmp-message-protocol services,
* to recv RTMP message from RTMP chunk stream,
* and to send out RTMP message over RTMP chunk stream.
*/
class SrsProtocol
{
private:
	struct AckWindowSize
	{
		int ack_window_size;
		int64_t acked_size;
		
		AckWindowSize();
	};
// peer in/out
private:
	st_netfd_t stfd;
	SrsSocket* skt;
	char* pp;
	/**
	* requests sent out, used to build the response.
	* key: transactionId
	* value: the request command name
	*/
	std::map<double, std::string> requests;
// peer in
private:
	std::map<int, SrsChunkStream*> chunk_streams;
	SrsBuffer* buffer;
	int32_t in_chunk_size;
	AckWindowSize in_ack_size;
// peer out
private:
	char out_header_fmt0[RTMP_MAX_FMT0_HEADER_SIZE];
	char out_header_fmt3[RTMP_MAX_FMT3_HEADER_SIZE];
	int32_t out_chunk_size;
public:
	SrsProtocol(st_netfd_t client_stfd);
	virtual ~SrsProtocol();
public:
	std::string get_request_name(double transcationId);
	/**
	* set the timeout in us.
	* if timeout, recv/send message return ERROR_SOCKET_TIMEOUT.
	*/
	virtual void set_recv_timeout(int64_t timeout_us);
	virtual int64_t get_recv_timeout();
	virtual void set_send_timeout(int64_t timeout_us);
	virtual int64_t get_send_timeout();
	virtual int64_t get_recv_bytes();
	virtual int64_t get_send_bytes();
	virtual int get_recv_kbps();
	virtual int get_send_kbps();
	/**
	* recv a message with raw/undecoded payload from peer.
	* the payload is not decoded, use srs_rtmp_expect_message<T> if requires 
	* specifies message.
	* @pmsg, user must free it. NULL if not success.
	* @remark, only when success, user can use and must free the pmsg.
	*/
	virtual int recv_message(SrsCommonMessage** pmsg);
	/**
	* send out message with encoded payload to peer.
	* use the message encode method to encode to payload,
	* then sendout over socket.
	* @msg this method will free it whatever return value.
	*/
	virtual int send_message(ISrsMessage* msg);
private:
	/**
	* when recv message, update the context.
	*/
	virtual int on_recv_message(SrsCommonMessage* msg);
	virtual int response_acknowledgement_message();
	virtual int response_ping_message(int32_t timestamp);
	/**
	* when message sentout, update the context.
	*/
	virtual int on_send_message(ISrsMessage* msg);
	/**
	* try to recv interlaced message from peer,
	* return error if error occur and nerver set the pmsg,
	* return success and pmsg set to NULL if no entire message got,
	* return success and pmsg set to entire message if got one.
	*/
	virtual int recv_interlaced_message(SrsCommonMessage** pmsg);
	/**
	* read the chunk basic header(fmt, cid) from chunk stream.
	* user can discovery a SrsChunkStream by cid.
	* @bh_size return the chunk basic header size, to remove the used bytes when finished.
	*/
	virtual int read_basic_header(char& fmt, int& cid, int& bh_size);
	/**
	* read the chunk message header(timestamp, payload_length, message_type, stream_id) 
	* from chunk stream and save to SrsChunkStream.
	* @mh_size return the chunk message header size, to remove the used bytes when finished.
	*/
	virtual int read_message_header(SrsChunkStream* chunk, char fmt, int bh_size, int& mh_size);
	/**
	* read the chunk payload, remove the used bytes in buffer,
	* if got entire message, set the pmsg.
	* @payload_size read size in this roundtrip, generally a chunk size or left message size.
	*/
	virtual int read_message_payload(SrsChunkStream* chunk, int bh_size, int mh_size, int& payload_size, SrsCommonMessage** pmsg);
};

/**
* 4.1. Message Header
*/
struct SrsMessageHeader
{
	/**
	* One byte field to represent the message type. A range of type IDs
	* (1-7) are reserved for protocol control messages.
	*/
	int8_t message_type;
	/**
	* Three-byte field that represents the size of the payload in bytes.
	* It is set in big-endian format.
	*/
	int32_t payload_length;
	/**
	* Three-byte field that contains a timestamp delta of the message.
	* The 4 bytes are packed in the big-endian order.
	* @remark, only used for decoding message from chunk stream.
	*/
	int32_t timestamp_delta;
	/**
	* Three-byte field that identifies the stream of the message. These
	* bytes are set in big-endian format.
	*/
	int32_t stream_id;
	
	/**
	* Four-byte field that contains a timestamp of the message.
	* The 4 bytes are packed in the big-endian order.
	* @remark, used as calc timestamp when decode and encode time.
	* @remark, we use 64bits for large time for jitter detect and hls.
	*/
	int64_t timestamp;
	
	SrsMessageHeader();
	virtual ~SrsMessageHeader();

	bool is_audio();
	bool is_video();
	bool is_amf0_command();
	bool is_amf0_data();
	bool is_amf3_command();
	bool is_amf3_data();
	bool is_window_ackledgement_size();
	bool is_set_chunk_size();
	bool is_user_control_message();
};

/**
* incoming chunk stream maybe interlaced,
* use the chunk stream to cache the input RTMP chunk streams.
*/
class SrsChunkStream
{
public:
	/**
	* represents the basic header fmt,
	* which used to identify the variant message header type.
	*/
	char fmt;
	/**
	* represents the basic header cid,
	* which is the chunk stream id.
	*/
	int cid;
	/**
	* cached message header
	*/
	SrsMessageHeader header;
	/**
	* whether the chunk message header has extended timestamp.
	*/
	bool extended_timestamp;
	/**
	* partially read message.
	*/
	SrsCommonMessage* msg;
	/**
	* decoded msg count, to identify whether the chunk stream is fresh.
	*/
	int64_t msg_count;
public:
	SrsChunkStream(int _cid);
	virtual ~SrsChunkStream();
};

/**
* message to output.
*/
class ISrsMessage
{
// 4.1. Message Header
public:
	SrsMessageHeader header;
// 4.2. Message Payload
public:
	/**
	* The other part which is the payload is the actual data that is
	* contained in the message. For example, it could be some audio samples
	* or compressed video data. The payload format and interpretation are
	* beyond the scope of this document.
	*/
	int32_t size;
	int8_t* payload;
public:
	ISrsMessage();
	virtual ~ISrsMessage();
public:
	/**
	* whether message canbe decoded.
	* only update the context when message canbe decoded.
	*/
	virtual bool can_decode() = 0;
/**
* encode functions.
*/
public:
	/**
	* get the perfered cid(chunk stream id) which sendout over.
	*/
	virtual int get_perfer_cid() = 0;
	/**
	* encode the packet to message payload bytes.
	* @remark there exists empty packet, so maybe the payload is NULL.
	*/
	virtual int encode_packet() = 0;
};

/**
* common RTMP message defines in rtmp.part2.Message-Formats.pdf.
* cannbe parse and decode.
*/
class SrsCommonMessage : public ISrsMessage
{
private:
	typedef ISrsMessage super;
	disable_default_copy(SrsCommonMessage);
// decoded message payload.
private:
	SrsStream* stream;
	SrsPacket* packet;
public:
	SrsCommonMessage();
	virtual ~SrsCommonMessage();
public:
	virtual bool can_decode();
/**
* decode functions.
*/
public:
	/**
	* decode packet from message payload.
	*/
	// TODO: use protocol to decode it.
	virtual int decode_packet(SrsProtocol* protocol);
	/**
	* get the decoded packet which decoded by decode_packet().
	* @remark, user never free the pkt, the message will auto free it.
	*/
	virtual SrsPacket* get_packet();
/**
* encode functions.
*/
public:
	/**
	* get the perfered cid(chunk stream id) which sendout over.
	*/
	virtual int get_perfer_cid();
	/**
	* set the encoded packet to encode_packet() to payload.
	* @stream_id, the id of stream which is created by createStream.
	* @remark, user never free the pkt, the message will auto free it.
	* @return message itself.
	*/
	// TODO: refine the send methods.
	virtual SrsCommonMessage* set_packet(SrsPacket* pkt, int stream_id);
	/**
	* encode the packet to message payload bytes.
	* @remark there exists empty packet, so maybe the payload is NULL.
	*/
	virtual int encode_packet();
};

/**
* shared ptr message.
* for audio/video/data message that need less memory copy.
* and only for output.
*/
class SrsSharedPtrMessage : public ISrsMessage
{
private:
	typedef ISrsMessage super;
private:
	struct SrsSharedPtr
	{
		char* payload;
		int size;
		int perfer_cid;
		int shared_count;
		
		SrsSharedPtr();
		virtual ~SrsSharedPtr();
	};
	SrsSharedPtr* ptr;
public:
	SrsSharedPtrMessage();
	virtual ~SrsSharedPtrMessage();
public:
	virtual bool can_decode();
public:
	/**
	* set the shared payload.
	* we will detach the payload of source,
	* so ensure donot use it before.
	*/
	virtual int initialize(SrsCommonMessage* source);
	/**
	* set the shared payload.
	* we will use the payload, donot use the payload of source.
	*/
	virtual int initialize(SrsCommonMessage* source, char* payload, int size);
	virtual SrsSharedPtrMessage* copy();
public:
	/**
	* get the perfered cid(chunk stream id) which sendout over.
	*/
	virtual int get_perfer_cid();
	/**
	* ignored.
	* for shared message, nothing should be done.
	* use initialize() to set the data.
	*/
	virtual int encode_packet();
};

/**
* the decoded message payload.
* @remark we seperate the packet from message,
*		for the packet focus on logic and domain data,
*		the message bind to the protocol and focus on protocol, such as header.
* 		we can merge the message and packet, using OOAD hierachy, packet extends from message,
* 		it's better for me to use components -- the message use the packet as payload.
*/
class SrsPacket
{
protected:
	/**
	* subpacket must override to provide the right class name.
	*/
	virtual const char* get_class_name()
	{
		return CLASS_NAME_STRING(SrsPacket);
	}
public:
	SrsPacket();
	virtual ~SrsPacket();
/**
* decode functions.
*/
public:
	/**
	* subpacket must override to decode packet from stream.
	* @remark never invoke the super.decode, it always failed.
	*/
	virtual int decode(SrsStream* stream);
/**
* encode functions.
*/
public:
	virtual int get_perfer_cid();
	virtual int get_payload_length();
public:
	/**
	* subpacket must override to provide the right message type.
	*/
	virtual int get_message_type();
	/**
	* the subpacket can override this encode,
	* for example, video and audio will directly set the payload withou memory copy,
	* other packet which need to serialize/encode to bytes by override the 
	* get_size and encode_packet.
	*/
	virtual int encode(int& size, char*& payload);
protected:
	/**
	* subpacket can override to calc the packet size.
	*/
	virtual int get_size();
	/**
	* subpacket can override to encode the payload to stream.
	* @remark never invoke the super.encode_packet, it always failed.
	*/
	virtual int encode_packet(SrsStream* stream);
};

/**
* 4.1.1. connect
* The client sends the connect command to the server to request
* connection to a server application instance.
*/
class SrsConnectAppPacket : public SrsPacket
{
private:
	typedef SrsPacket super;
protected:
	virtual const char* get_class_name()
	{
		return CLASS_NAME_STRING(SrsConnectAppPacket);
	}
public:
	std::string command_name;
	double transaction_id;
	SrsAmf0Object* command_object;
public:
	SrsConnectAppPacket();
	virtual ~SrsConnectAppPacket();
public:
	virtual int decode(SrsStream* stream);
public:
	virtual int get_perfer_cid();
public:
	virtual int get_message_type();
protected:
	virtual int get_size();
	virtual int encode_packet(SrsStream* stream);
};
/**
* response for SrsConnectAppPacket.
*/
class SrsConnectAppResPacket : public SrsPacket
{
private:
	typedef SrsPacket super;
protected:
	virtual const char* get_class_name()
	{
		return CLASS_NAME_STRING(SrsConnectAppResPacket);
	}
public:
	std::string command_name;
	double transaction_id;
	SrsAmf0Object* props;
	SrsAmf0Object* info;
public:
	SrsConnectAppResPacket();
	virtual ~SrsConnectAppResPacket();
public:
	virtual int decode(SrsStream* stream);
public:
	virtual int get_perfer_cid();
public:
	virtual int get_message_type();
protected:
	virtual int get_size();
	virtual int encode_packet(SrsStream* stream);
};

/**
* 4.1.3. createStream
* The client sends this command to the server to create a logical
* channel for message communication The publishing of audio, video, and
* metadata is carried out over stream channel created using the
* createStream command.
*/
class SrsCreateStreamPacket : public SrsPacket
{
private:
	typedef SrsPacket super;
protected:
	virtual const char* get_class_name()
	{
		return CLASS_NAME_STRING(SrsCreateStreamPacket);
	}
public:
	std::string command_name;
	double transaction_id;
	SrsAmf0Null* command_object;
public:
	SrsCreateStreamPacket();
	virtual ~SrsCreateStreamPacket();
public:
	virtual int decode(SrsStream* stream);
public:
	virtual int get_perfer_cid();
public:
	virtual int get_message_type();
protected:
	virtual int get_size();
	virtual int encode_packet(SrsStream* stream);
};
/**
* response for SrsCreateStreamPacket.
*/
class SrsCreateStreamResPacket : public SrsPacket
{
private:
	typedef SrsPacket super;
protected:
	virtual const char* get_class_name()
	{
		return CLASS_NAME_STRING(SrsCreateStreamResPacket);
	}
public:
	std::string command_name;
	double transaction_id;
	SrsAmf0Null* command_object;
	double stream_id;
public:
	SrsCreateStreamResPacket(double _transaction_id, double _stream_id);
	virtual ~SrsCreateStreamResPacket();
public:
	virtual int decode(SrsStream* stream);
public:
	virtual int get_perfer_cid();
public:
	virtual int get_message_type();
protected:
	virtual int get_size();
	virtual int encode_packet(SrsStream* stream);
};
/**
* client close stream packet.
*/
class SrsCloseStreamPacket : public SrsPacket
{
private:
    typedef SrsPacket super;
protected:
    virtual const char* get_class_name()
    {
        return CLASS_NAME_STRING(SrsCloseStreamPacket);
    }
public:
    std::string command_name;
    double transaction_id;
    SrsAmf0Null* command_object;
public:
    SrsCloseStreamPacket();
    virtual ~SrsCloseStreamPacket();
public:
    virtual int decode(SrsStream* stream);
};

/**
* FMLE start publish: ReleaseStream/PublishStream
*/
class SrsFMLEStartPacket : public SrsPacket
{
private:
	typedef SrsPacket super;
protected:
	virtual const char* get_class_name()
	{
		return CLASS_NAME_STRING(SrsFMLEStartPacket);
	}
public:
	std::string command_name;
	double transaction_id;
	SrsAmf0Null* command_object;
	std::string stream_name;
public:
	SrsFMLEStartPacket();
	virtual ~SrsFMLEStartPacket();
public:
	virtual int decode(SrsStream* stream);
};
/**
* response for SrsFMLEStartPacket.
*/
class SrsFMLEStartResPacket : public SrsPacket
{
private:
	typedef SrsPacket super;
protected:
	virtual const char* get_class_name()
	{
		return CLASS_NAME_STRING(SrsFMLEStartResPacket);
	}
public:
	std::string command_name;
	double transaction_id;
	SrsAmf0Null* command_object;
	SrsAmf0Undefined* args;
public:
	SrsFMLEStartResPacket(double _transaction_id);
	virtual ~SrsFMLEStartResPacket();
public:
	virtual int get_perfer_cid();
public:
	virtual int get_message_type();
protected:
	virtual int get_size();
	virtual int encode_packet(SrsStream* stream);
};

/**
* FMLE/flash publish
* 4.2.6. Publish
* The client sends the publish command to publish a named stream to the
* server. Using this name, any client can play this stream and receive
* the published audio, video, and data messages.
*/
class SrsPublishPacket : public SrsPacket
{
private:
	typedef SrsPacket super;
protected:
	virtual const char* get_class_name()
	{
		return CLASS_NAME_STRING(SrsPublishPacket);
	}
public:
	std::string command_name;
	double transaction_id;
	SrsAmf0Null* command_object;
	std::string stream_name;
	// optional, default to live.
	std::string type;
public:
	SrsPublishPacket();
	virtual ~SrsPublishPacket();
public:
	virtual int decode(SrsStream* stream);
public:
	virtual int get_perfer_cid();
public:
	virtual int get_message_type();
protected:
	virtual int get_size();
	virtual int encode_packet(SrsStream* stream);
};

/**
* 4.2.8. pause
* The client sends the pause command to tell the server to pause or
* start playing.
*/
class SrsPausePacket : public SrsPacket
{
private:
	typedef SrsPacket super;
protected:
	virtual const char* get_class_name()
	{
		return CLASS_NAME_STRING(SrsPausePacket);
	}
public:
	std::string command_name;
	double transaction_id;
	SrsAmf0Null* command_object;
	bool is_pause;
	double time_ms;
public:
	SrsPausePacket();
	virtual ~SrsPausePacket();
public:
	virtual int decode(SrsStream* stream);
};

/**
* 4.2.1. play
* The client sends this command to the server to play a stream.
*/
class SrsPlayPacket : public SrsPacket
{
private:
	typedef SrsPacket super;
protected:
	virtual const char* get_class_name()
	{
		return CLASS_NAME_STRING(SrsPlayPacket);
	}
public:
	std::string command_name;
	double transaction_id;
	SrsAmf0Null* command_object;
	std::string stream_name;
	double start;
	double duration;
	bool reset;
public:
	SrsPlayPacket();
	virtual ~SrsPlayPacket();
public:
	virtual int decode(SrsStream* stream);
public:
	virtual int get_perfer_cid();
public:
	virtual int get_message_type();
protected:
	virtual int get_size();
	virtual int encode_packet(SrsStream* stream);
};
/**
* response for SrsPlayPacket.
* @remark, user must set the stream_id in header.
*/
class SrsPlayResPacket : public SrsPacket
{
private:
	typedef SrsPacket super;
protected:
	virtual const char* get_class_name()
	{
		return CLASS_NAME_STRING(SrsPlayResPacket);
	}
public:
	std::string command_name;
	double transaction_id;
	SrsAmf0Null* command_object;
	SrsAmf0Object* desc;
public:
	SrsPlayResPacket();
	virtual ~SrsPlayResPacket();
public:
	virtual int get_perfer_cid();
public:
	virtual int get_message_type();
protected:
	virtual int get_size();
	virtual int encode_packet(SrsStream* stream);
};

/**
* when bandwidth test done, notice client.
*/
class SrsOnBWDonePacket : public SrsPacket
{
private:
	typedef SrsPacket super;
protected:
	virtual const char* get_class_name()
	{
		return CLASS_NAME_STRING(SrsOnBWDonePacket);
	}
public:
	std::string command_name;
	double transaction_id;
	SrsAmf0Null* args;
public:
	SrsOnBWDonePacket();
	virtual ~SrsOnBWDonePacket();
public:
	virtual int get_perfer_cid();
public:
	virtual int get_message_type();
protected:
	virtual int get_size();
	virtual int encode_packet(SrsStream* stream);
};

/**
* onStatus command, AMF0 Call
* @remark, user must set the stream_id by SrsMessage.set_packet().
*/
class SrsOnStatusCallPacket : public SrsPacket
{
private:
	typedef SrsPacket super;
protected:
	virtual const char* get_class_name()
	{
		return CLASS_NAME_STRING(SrsOnStatusCallPacket);
	}
public:
	std::string command_name;
	double transaction_id;
	SrsAmf0Null* args;
	SrsAmf0Object* data;
public:
	SrsOnStatusCallPacket();
	virtual ~SrsOnStatusCallPacket();
public:
	virtual int get_perfer_cid();
public:
	virtual int get_message_type();
protected:
	virtual int get_size();
	virtual int encode_packet(SrsStream* stream);
};

/**
* the special packet for the bandwidth test.
* actually, it's a SrsOnStatusCallPacket, but
* 1. encode with data field, to send data to client.
* 2. decode ignore the data field, donot care.
*/
class SrsBandwidthPacket : public SrsPacket
{
private:
	typedef SrsPacket super;
	disable_default_copy(SrsBandwidthPacket);
protected:
	virtual const char* get_class_name()
	{
		return CLASS_NAME_STRING(SrsBandwidthPacket);
	}
public:
	std::string command_name;
	double transaction_id;
	SrsAmf0Null* args;
	SrsAmf0Object* data;
public:
	SrsBandwidthPacket();
	virtual ~SrsBandwidthPacket();
public:
	virtual int get_perfer_cid();
public:
	virtual int get_message_type();
protected:
	virtual int get_size();
	virtual int encode_packet(SrsStream* stream);
public:
    virtual int decode(SrsStream* stream);
public:
	virtual bool is_starting_play();
	virtual bool is_stopped_play();
	virtual bool is_starting_publish();
	virtual bool is_stopped_publish();
	virtual bool is_flash_final();
	static SrsBandwidthPacket* create_finish();
	static SrsBandwidthPacket* create_start_play();
	static SrsBandwidthPacket* create_playing();
	static SrsBandwidthPacket* create_stop_play();
	static SrsBandwidthPacket* create_start_publish();
	static SrsBandwidthPacket* create_stop_publish();
private:
	virtual SrsBandwidthPacket* set_command(std::string command);
};

/**
* onStatus data, AMF0 Data
* @remark, user must set the stream_id by SrsMessage.set_packet().
*/
class SrsOnStatusDataPacket : public SrsPacket
{
private:
	typedef SrsPacket super;
protected:
	virtual const char* get_class_name()
	{
		return CLASS_NAME_STRING(SrsOnStatusDataPacket);
	}
public:
	std::string command_name;
	SrsAmf0Object* data;
public:
	SrsOnStatusDataPacket();
	virtual ~SrsOnStatusDataPacket();
public:
	virtual int get_perfer_cid();
public:
	virtual int get_message_type();
protected:
	virtual int get_size();
	virtual int encode_packet(SrsStream* stream);
};

/**
* AMF0Data RtmpSampleAccess
* @remark, user must set the stream_id by SrsMessage.set_packet().
*/
class SrsSampleAccessPacket : public SrsPacket
{
private:
	typedef SrsPacket super;
protected:
	virtual const char* get_class_name()
	{
		return CLASS_NAME_STRING(SrsSampleAccessPacket);
	}
public:
	std::string command_name;
	bool video_sample_access;
	bool audio_sample_access;
public:
	SrsSampleAccessPacket();
	virtual ~SrsSampleAccessPacket();
public:
	virtual int get_perfer_cid();
public:
	virtual int get_message_type();
protected:
	virtual int get_size();
	virtual int encode_packet(SrsStream* stream);
};

/**
* the stream metadata.
* FMLE: @setDataFrame
* others: onMetaData
*/
class SrsOnMetaDataPacket : public SrsPacket
{
private:
	typedef SrsPacket super;
protected:
	virtual const char* get_class_name()
	{
		return CLASS_NAME_STRING(SrsOnMetaDataPacket);
	}
public:
	std::string name;
	SrsAmf0Object* metadata;
public:
	SrsOnMetaDataPacket();
	virtual ~SrsOnMetaDataPacket();
public:
	virtual int decode(SrsStream* stream);
public:
	virtual int get_perfer_cid();
public:
	virtual int get_message_type();
protected:
	virtual int get_size();
	virtual int encode_packet(SrsStream* stream);
};

/**
* 5.5. Window Acknowledgement Size (5)
* The client or the server sends this message to inform the peer which
* window size to use when sending acknowledgment.
*/
class SrsSetWindowAckSizePacket : public SrsPacket
{
private:
	typedef SrsPacket super;
protected:
	virtual const char* get_class_name()
	{
		return CLASS_NAME_STRING(SrsSetWindowAckSizePacket);
	}
public:
	int32_t ackowledgement_window_size;
public:
	SrsSetWindowAckSizePacket();
	virtual ~SrsSetWindowAckSizePacket();
public:
	virtual int decode(SrsStream* stream);
public:
	virtual int get_perfer_cid();
public:
	virtual int get_message_type();
protected:
	virtual int get_size();
	virtual int encode_packet(SrsStream* stream);
};

/**
* 5.3. Acknowledgement (3)
* The client or the server sends the acknowledgment to the peer after
* receiving bytes equal to the window size.
*/
class SrsAcknowledgementPacket : public SrsPacket
{
private:
	typedef SrsPacket super;
protected:
	virtual const char* get_class_name()
	{
		return CLASS_NAME_STRING(SrsAcknowledgementPacket);
	}
public:
	int32_t sequence_number;
public:
	SrsAcknowledgementPacket();
	virtual ~SrsAcknowledgementPacket();
public:
	virtual int get_perfer_cid();
public:
	virtual int get_message_type();
protected:
	virtual int get_size();
	virtual int encode_packet(SrsStream* stream);
};

/**
* 7.1. Set Chunk Size
* Protocol control message 1, Set Chunk Size, is used to notify the
* peer about the new maximum chunk size.
*/
class SrsSetChunkSizePacket : public SrsPacket
{
private:
	typedef SrsPacket super;
protected:
	virtual const char* get_class_name()
	{
		return CLASS_NAME_STRING(SrsSetChunkSizePacket);
	}
public:
	int32_t chunk_size;
public:
	SrsSetChunkSizePacket();
	virtual ~SrsSetChunkSizePacket();
public:
	virtual int decode(SrsStream* stream);
public:
	virtual int get_perfer_cid();
public:
	virtual int get_message_type();
protected:
	virtual int get_size();
	virtual int encode_packet(SrsStream* stream);
};

/**
* 5.6. Set Peer Bandwidth (6)
* The client or the server sends this message to update the output
* bandwidth of the peer.
*/
class SrsSetPeerBandwidthPacket : public SrsPacket
{
private:
	typedef SrsPacket super;
protected:
	virtual const char* get_class_name()
	{
		return CLASS_NAME_STRING(SrsSetPeerBandwidthPacket);
	}
public:
	int32_t bandwidth;
	int8_t type;
public:
	SrsSetPeerBandwidthPacket();
	virtual ~SrsSetPeerBandwidthPacket();
public:
	virtual int get_perfer_cid();
public:
	virtual int get_message_type();
protected:
	virtual int get_size();
	virtual int encode_packet(SrsStream* stream);
};

// 3.7. User Control message
enum SrcPCUCEventType
{
	 // generally, 4bytes event-data
	SrcPCUCStreamBegin 			= 0x00,
	SrcPCUCStreamEOF 			= 0x01,
	SrcPCUCStreamDry 			= 0x02,
	SrcPCUCSetBufferLength 		= 0x03, // 8bytes event-data
	SrcPCUCStreamIsRecorded 	= 0x04,
	SrcPCUCPingRequest 			= 0x06,
	SrcPCUCPingResponse 		= 0x07,
};

/**
* for the EventData is 4bytes.
* Stream Begin(=0)			4-bytes stream ID
* Stream EOF(=1)			4-bytes stream ID
* StreamDry(=2)				4-bytes stream ID
* SetBufferLength(=3)		8-bytes 4bytes stream ID, 4bytes buffer length.
* StreamIsRecorded(=4)		4-bytes stream ID
* PingRequest(=6)			4-bytes timestamp local server time
* PingResponse(=7)			4-bytes timestamp received ping request.
* 
* 3.7. User Control message
* +------------------------------+-------------------------
* | Event Type ( 2- bytes ) | Event Data
* +------------------------------+-------------------------
* Figure 5 Pay load for the ‘User Control Message’.
*/
class SrsUserControlPacket : public SrsPacket
{
private:
	typedef SrsPacket super;
protected:
	virtual const char* get_class_name()
	{
		return CLASS_NAME_STRING(SrsUserControlPacket);
	}
public:
	// @see: SrcPCUCEventType
	int16_t event_type;
	int32_t event_data;
	/**
	* 4bytes if event_type is SetBufferLength; otherwise 0.
	*/
	int32_t extra_data;
public:
	SrsUserControlPacket();
	virtual ~SrsUserControlPacket();
public:
	virtual int decode(SrsStream* stream);
public:
	virtual int get_perfer_cid();
public:
	virtual int get_message_type();
protected:
	virtual int get_size();
	virtual int encode_packet(SrsStream* stream);
};

/**
* expect a specified message, drop others util got specified one.
* @pmsg, user must free it. NULL if not success.
* @ppacket, store in the pmsg, user must never free it. NULL if not success.
* @remark, only when success, user can use and must free the pmsg/ppacket.
*/
template<class T>
int srs_rtmp_expect_message(SrsProtocol* protocol, SrsCommonMessage** pmsg, T** ppacket)
{
	*pmsg = NULL;
	*ppacket = NULL;
	
	int ret = ERROR_SUCCESS;
	
	while (true) {
		SrsCommonMessage* msg = NULL;
		if ((ret = protocol->recv_message(&msg)) != ERROR_SUCCESS) {
			srs_error("recv message failed. ret=%d", ret);
			return ret;
		}
		srs_verbose("recv message success.");
		
		if ((ret = msg->decode_packet(protocol)) != ERROR_SUCCESS) {
			delete msg;
			srs_error("decode message failed. ret=%d", ret);
			return ret;
		}
		
		T* pkt = dynamic_cast<T*>(msg->get_packet());
		if (!pkt) {
			delete msg;
			srs_trace("drop message(type=%d, size=%d, time=%"PRId64", sid=%d).", 
				msg->header.message_type, msg->header.payload_length,
				msg->header.timestamp, msg->header.stream_id);
			continue;
		}
		
		*pmsg = msg;
		*ppacket = pkt;
		break;
	}
	
	return ret;
}

=======
/*
The MIT License (MIT)

Copyright (c) 2013-2014 winlin

Permission is hereby granted, free of charge, to any person obtaining a copy of
this software and associated documentation files (the "Software"), to deal in
the Software without restriction, including without limitation the rights to
use, copy, modify, merge, publish, distribute, sublicense, and/or sell copies of
the Software, and to permit persons to whom the Software is furnished to do so,
subject to the following conditions:

The above copyright notice and this permission notice shall be included in all
copies or substantial portions of the Software.

THE SOFTWARE IS PROVIDED "AS IS", WITHOUT WARRANTY OF ANY KIND, EXPRESS OR
IMPLIED, INCLUDING BUT NOT LIMITED TO THE WARRANTIES OF MERCHANTABILITY, FITNESS
FOR A PARTICULAR PURPOSE AND NONINFRINGEMENT. IN NO EVENT SHALL THE AUTHORS OR
COPYRIGHT HOLDERS BE LIABLE FOR ANY CLAIM, DAMAGES OR OTHER LIABILITY, WHETHER
IN AN ACTION OF CONTRACT, TORT OR OTHERWISE, ARISING FROM, OUT OF OR IN
CONNECTION WITH THE SOFTWARE OR THE USE OR OTHER DEALINGS IN THE SOFTWARE.
*/

#ifndef SRS_CORE_PROTOCOL_HPP
#define SRS_CORE_PROTOCOL_HPP

/*
#include <srs_core_protocol.hpp>
*/

#include <srs_core.hpp>

#include <map>
#include <string>

#include <srs_core_log.hpp>
#include <srs_core_error.hpp>

// the following is the timeout for rtmp protocol, 
// to avoid death connection.

// when got a messae header, there must be some data,
// increase recv timeout to got an entire message.
#define SRS_MIN_RECV_TIMEOUT_US 60*1000*1000L

// the timeout to wait for client control message,
// if timeout, we generally ignore and send the data to client,
// generally, it's the pulse time for data seding.
#define SRS_PULSE_TIMEOUT_US 200*1000L

// the timeout to wait client data,
// if timeout, close the connection.
#define SRS_SEND_TIMEOUT_US 30*1000*1000L

// the timeout to send data to client,
// if timeout, close the connection.
#define SRS_RECV_TIMEOUT_US 30*1000*1000L

// the timeout to wait client data, when client paused
// if timeout, close the connection.
#define SRS_PAUSED_SEND_TIMEOUT_US 30*60*1000*1000L

// the timeout to send data to client, when client paused
// if timeout, close the connection.
#define SRS_PAUSED_RECV_TIMEOUT_US 30*60*1000*1000L

// when stream is busy, for example, streaming is already
// publishing, when a new client to request to publish,
// sleep a while and close the connection.
#define SRS_STREAM_BUSY_SLEEP_US 3*1000*1000L

// when error, forwarder sleep for a while and retry.
#define SRS_FORWARDER_SLEEP_US 3*1000*1000L

// when error, encoder sleep for a while and retry.
#define SRS_ENCODER_SLEEP_US 3*1000*1000L

class SrsSocket;
class SrsBuffer;
class SrsPacket;
class SrsStream;
class SrsCommonMessage;
class SrsChunkStream;
class SrsAmf0Object;
class SrsAmf0Null;
class SrsAmf0Undefined;
class ISrsMessage;

// convert class name to string.
#define CLASS_NAME_STRING(className) #className

/**
* max rtmp header size:
* 	1bytes basic header,
* 	11bytes message header,
* 	4bytes timestamp header,
* that is, 1+11+4=16bytes.
*/
#define RTMP_MAX_FMT0_HEADER_SIZE 16
/**
* max rtmp header size:
* 	1bytes basic header,
* 	4bytes timestamp header,
* that is, 1+4=5bytes.
*/
#define RTMP_MAX_FMT3_HEADER_SIZE 5

/**
* the protocol provides the rtmp-message-protocol services,
* to recv RTMP message from RTMP chunk stream,
* and to send out RTMP message over RTMP chunk stream.
*/
class SrsProtocol
{
private:
	struct AckWindowSize
	{
		int ack_window_size;
		int64_t acked_size;
		
		AckWindowSize();
	};
// peer in/out
private:
	st_netfd_t stfd;
	SrsSocket* skt;
	char* pp;
	/**
	* requests sent out, used to build the response.
	* key: transactionId
	* value: the request command name
	*/
	std::map<double, std::string> requests;
// peer in
private:
	std::map<int, SrsChunkStream*> chunk_streams;
	SrsBuffer* buffer;
	int32_t in_chunk_size;
	AckWindowSize in_ack_size;
// peer out
private:
	char out_header_fmt0[RTMP_MAX_FMT0_HEADER_SIZE];
	char out_header_fmt3[RTMP_MAX_FMT3_HEADER_SIZE];
	int32_t out_chunk_size;
public:
	SrsProtocol(st_netfd_t client_stfd);
	virtual ~SrsProtocol();
public:
	std::string get_request_name(double transcationId);
	/**
	* set the timeout in us.
	* if timeout, recv/send message return ERROR_SOCKET_TIMEOUT.
	*/
	virtual void set_recv_timeout(int64_t timeout_us);
	virtual int64_t get_recv_timeout();
	virtual void set_send_timeout(int64_t timeout_us);
	virtual int64_t get_send_timeout();
	virtual int64_t get_recv_bytes();
	virtual int64_t get_send_bytes();
	virtual int get_recv_kbps();
	virtual int get_send_kbps();
	/**
	* recv a message with raw/undecoded payload from peer.
	* the payload is not decoded, use srs_rtmp_expect_message<T> if requires 
	* specifies message.
	* @pmsg, user must free it. NULL if not success.
	* @remark, only when success, user can use and must free the pmsg.
	*/
	virtual int recv_message(SrsCommonMessage** pmsg);
	/**
	* send out message with encoded payload to peer.
	* use the message encode method to encode to payload,
	* then sendout over socket.
	* @msg this method will free it whatever return value.
	*/
	virtual int send_message(ISrsMessage* msg);
private:
	/**
	* when recv message, update the context.
	*/
	virtual int on_recv_message(SrsCommonMessage* msg);
	virtual int response_acknowledgement_message();
	virtual int response_ping_message(int32_t timestamp);
	/**
	* when message sentout, update the context.
	*/
	virtual int on_send_message(ISrsMessage* msg);
	/**
	* try to recv interlaced message from peer,
	* return error if error occur and nerver set the pmsg,
	* return success and pmsg set to NULL if no entire message got,
	* return success and pmsg set to entire message if got one.
	*/
	virtual int recv_interlaced_message(SrsCommonMessage** pmsg);
	/**
	* read the chunk basic header(fmt, cid) from chunk stream.
	* user can discovery a SrsChunkStream by cid.
	* @bh_size return the chunk basic header size, to remove the used bytes when finished.
	*/
	virtual int read_basic_header(char& fmt, int& cid, int& bh_size);
	/**
	* read the chunk message header(timestamp, payload_length, message_type, stream_id) 
	* from chunk stream and save to SrsChunkStream.
	* @mh_size return the chunk message header size, to remove the used bytes when finished.
	*/
	virtual int read_message_header(SrsChunkStream* chunk, char fmt, int bh_size, int& mh_size);
	/**
	* read the chunk payload, remove the used bytes in buffer,
	* if got entire message, set the pmsg.
	* @payload_size read size in this roundtrip, generally a chunk size or left message size.
	*/
	virtual int read_message_payload(SrsChunkStream* chunk, int bh_size, int mh_size, int& payload_size, SrsCommonMessage** pmsg);
};

/**
* 4.1. Message Header
*/
struct SrsMessageHeader
{
	/**
	* One byte field to represent the message type. A range of type IDs
	* (1-7) are reserved for protocol control messages.
	*/
	int8_t message_type;
	/**
	* Three-byte field that represents the size of the payload in bytes.
	* It is set in big-endian format.
	*/
	int32_t payload_length;
	/**
	* Three-byte field that contains a timestamp delta of the message.
	* The 4 bytes are packed in the big-endian order.
	* @remark, only used for decoding message from chunk stream.
	*/
	int32_t timestamp_delta;
	/**
	* Three-byte field that identifies the stream of the message. These
	* bytes are set in big-endian format.
	*/
	int32_t stream_id;
	
	/**
	* Four-byte field that contains a timestamp of the message.
	* The 4 bytes are packed in the big-endian order.
	* @remark, used as calc timestamp when decode and encode time.
	* @remark, we use 64bits for large time for jitter detect and hls.
	*/
	int64_t timestamp;
	
	SrsMessageHeader();
	virtual ~SrsMessageHeader();

	bool is_audio();
	bool is_video();
	bool is_amf0_command();
	bool is_amf0_data();
	bool is_amf3_command();
	bool is_amf3_data();
	bool is_window_ackledgement_size();
	bool is_set_chunk_size();
	bool is_user_control_message();
};

/**
* incoming chunk stream maybe interlaced,
* use the chunk stream to cache the input RTMP chunk streams.
*/
class SrsChunkStream
{
public:
	/**
	* represents the basic header fmt,
	* which used to identify the variant message header type.
	*/
	char fmt;
	/**
	* represents the basic header cid,
	* which is the chunk stream id.
	*/
	int cid;
	/**
	* cached message header
	*/
	SrsMessageHeader header;
	/**
	* whether the chunk message header has extended timestamp.
	*/
	bool extended_timestamp;
	/**
	* partially read message.
	*/
	SrsCommonMessage* msg;
	/**
	* decoded msg count, to identify whether the chunk stream is fresh.
	*/
	int64_t msg_count;
public:
	SrsChunkStream(int _cid);
	virtual ~SrsChunkStream();
};

/**
* message to output.
*/
class ISrsMessage
{
// 4.1. Message Header
public:
	SrsMessageHeader header;
// 4.2. Message Payload
public:
	/**
	* The other part which is the payload is the actual data that is
	* contained in the message. For example, it could be some audio samples
	* or compressed video data. The payload format and interpretation are
	* beyond the scope of this document.
	*/
	int32_t size;
	int8_t* payload;
public:
	ISrsMessage();
	virtual ~ISrsMessage();
public:
	/**
	* whether message canbe decoded.
	* only update the context when message canbe decoded.
	*/
	virtual bool can_decode() = 0;
/**
* encode functions.
*/
public:
	/**
	* get the perfered cid(chunk stream id) which sendout over.
	*/
	virtual int get_perfer_cid() = 0;
	/**
	* encode the packet to message payload bytes.
	* @remark there exists empty packet, so maybe the payload is NULL.
	*/
	virtual int encode_packet() = 0;
};

/**
* common RTMP message defines in rtmp.part2.Message-Formats.pdf.
* cannbe parse and decode.
*/
class SrsCommonMessage : public ISrsMessage
{
private:
	typedef ISrsMessage super;
	disable_default_copy(SrsCommonMessage);
// decoded message payload.
private:
	SrsStream* stream;
	SrsPacket* packet;
public:
	SrsCommonMessage();
	virtual ~SrsCommonMessage();
public:
	virtual bool can_decode();
/**
* decode functions.
*/
public:
	/**
	* decode packet from message payload.
	*/
	// TODO: use protocol to decode it.
	virtual int decode_packet(SrsProtocol* protocol);
	/**
	* get the decoded packet which decoded by decode_packet().
	* @remark, user never free the pkt, the message will auto free it.
	*/
	virtual SrsPacket* get_packet();
/**
* encode functions.
*/
public:
	/**
	* get the perfered cid(chunk stream id) which sendout over.
	*/
	virtual int get_perfer_cid();
	/**
	* set the encoded packet to encode_packet() to payload.
	* @stream_id, the id of stream which is created by createStream.
	* @remark, user never free the pkt, the message will auto free it.
	* @return message itself.
	*/
	// TODO: refine the send methods.
	virtual SrsCommonMessage* set_packet(SrsPacket* pkt, int stream_id);
	/**
	* encode the packet to message payload bytes.
	* @remark there exists empty packet, so maybe the payload is NULL.
	*/
	virtual int encode_packet();
};

/**
* shared ptr message.
* for audio/video/data message that need less memory copy.
* and only for output.
*/
class SrsSharedPtrMessage : public ISrsMessage
{
private:
	typedef ISrsMessage super;
private:
	struct SrsSharedPtr
	{
		char* payload;
		int size;
		int perfer_cid;
		int shared_count;
		
		SrsSharedPtr();
		virtual ~SrsSharedPtr();
	};
	SrsSharedPtr* ptr;
public:
	SrsSharedPtrMessage();
	virtual ~SrsSharedPtrMessage();
public:
	virtual bool can_decode();
public:
	/**
	* set the shared payload.
	* we will detach the payload of source,
	* so ensure donot use it before.
	*/
	virtual int initialize(SrsCommonMessage* source);
	/**
	* set the shared payload.
	* we will use the payload, donot use the payload of source.
	*/
	virtual int initialize(SrsCommonMessage* source, char* payload, int size);
	virtual SrsSharedPtrMessage* copy();
public:
	/**
	* get the perfered cid(chunk stream id) which sendout over.
	*/
	virtual int get_perfer_cid();
	/**
	* ignored.
	* for shared message, nothing should be done.
	* use initialize() to set the data.
	*/
	virtual int encode_packet();
};

/**
* the decoded message payload.
* @remark we seperate the packet from message,
*		for the packet focus on logic and domain data,
*		the message bind to the protocol and focus on protocol, such as header.
* 		we can merge the message and packet, using OOAD hierachy, packet extends from message,
* 		it's better for me to use components -- the message use the packet as payload.
*/
class SrsPacket
{
protected:
	/**
	* subpacket must override to provide the right class name.
	*/
	virtual const char* get_class_name()
	{
		return CLASS_NAME_STRING(SrsPacket);
	}
public:
	SrsPacket();
	virtual ~SrsPacket();
/**
* decode functions.
*/
public:
	/**
	* subpacket must override to decode packet from stream.
	* @remark never invoke the super.decode, it always failed.
	*/
	virtual int decode(SrsStream* stream);
/**
* encode functions.
*/
public:
	virtual int get_perfer_cid();
	virtual int get_payload_length();
public:
	/**
	* subpacket must override to provide the right message type.
	*/
	virtual int get_message_type();
	/**
	* the subpacket can override this encode,
	* for example, video and audio will directly set the payload withou memory copy,
	* other packet which need to serialize/encode to bytes by override the 
	* get_size and encode_packet.
	*/
	virtual int encode(int& size, char*& payload);
protected:
	/**
	* subpacket can override to calc the packet size.
	*/
	virtual int get_size();
	/**
	* subpacket can override to encode the payload to stream.
	* @remark never invoke the super.encode_packet, it always failed.
	*/
	virtual int encode_packet(SrsStream* stream);
};

/**
* 4.1.1. connect
* The client sends the connect command to the server to request
* connection to a server application instance.
*/
class SrsConnectAppPacket : public SrsPacket
{
private:
	typedef SrsPacket super;
protected:
	virtual const char* get_class_name()
	{
		return CLASS_NAME_STRING(SrsConnectAppPacket);
	}
public:
	std::string command_name;
	double transaction_id;
	SrsAmf0Object* command_object;
public:
	SrsConnectAppPacket();
	virtual ~SrsConnectAppPacket();
public:
	virtual int decode(SrsStream* stream);
public:
	virtual int get_perfer_cid();
public:
	virtual int get_message_type();
protected:
	virtual int get_size();
	virtual int encode_packet(SrsStream* stream);
};
/**
* response for SrsConnectAppPacket.
*/
class SrsConnectAppResPacket : public SrsPacket
{
private:
	typedef SrsPacket super;
protected:
	virtual const char* get_class_name()
	{
		return CLASS_NAME_STRING(SrsConnectAppResPacket);
	}
public:
	std::string command_name;
	double transaction_id;
	SrsAmf0Object* props;
	SrsAmf0Object* info;
public:
	SrsConnectAppResPacket();
	virtual ~SrsConnectAppResPacket();
public:
	virtual int decode(SrsStream* stream);
public:
	virtual int get_perfer_cid();
public:
	virtual int get_message_type();
protected:
	virtual int get_size();
	virtual int encode_packet(SrsStream* stream);
};

/**
* 4.1.3. createStream
* The client sends this command to the server to create a logical
* channel for message communication The publishing of audio, video, and
* metadata is carried out over stream channel created using the
* createStream command.
*/
class SrsCreateStreamPacket : public SrsPacket
{
private:
	typedef SrsPacket super;
protected:
	virtual const char* get_class_name()
	{
		return CLASS_NAME_STRING(SrsCreateStreamPacket);
	}
public:
	std::string command_name;
	double transaction_id;
	SrsAmf0Null* command_object;
public:
	SrsCreateStreamPacket();
	virtual ~SrsCreateStreamPacket();
public:
	virtual int decode(SrsStream* stream);
public:
	virtual int get_perfer_cid();
public:
	virtual int get_message_type();
protected:
	virtual int get_size();
	virtual int encode_packet(SrsStream* stream);
};
/**
* response for SrsCreateStreamPacket.
*/
class SrsCreateStreamResPacket : public SrsPacket
{
private:
	typedef SrsPacket super;
protected:
	virtual const char* get_class_name()
	{
		return CLASS_NAME_STRING(SrsCreateStreamResPacket);
	}
public:
	std::string command_name;
	double transaction_id;
	SrsAmf0Null* command_object;
	double stream_id;
public:
	SrsCreateStreamResPacket(double _transaction_id, double _stream_id);
	virtual ~SrsCreateStreamResPacket();
public:
	virtual int decode(SrsStream* stream);
public:
	virtual int get_perfer_cid();
public:
	virtual int get_message_type();
protected:
	virtual int get_size();
	virtual int encode_packet(SrsStream* stream);
};
/**
* client close stream packet.
*/
class SrsCloseStreamPacket : public SrsPacket
{
private:
    typedef SrsPacket super;
protected:
    virtual const char* get_class_name()
    {
        return CLASS_NAME_STRING(SrsCloseStreamPacket);
    }
public:
    std::string command_name;
    double transaction_id;
    SrsAmf0Null* command_object;
public:
    SrsCloseStreamPacket();
    virtual ~SrsCloseStreamPacket();
public:
    virtual int decode(SrsStream* stream);
};

/**
* FMLE start publish: ReleaseStream/PublishStream
*/
class SrsFMLEStartPacket : public SrsPacket
{
private:
	typedef SrsPacket super;
protected:
	virtual const char* get_class_name()
	{
		return CLASS_NAME_STRING(SrsFMLEStartPacket);
	}
public:
	std::string command_name;
	double transaction_id;
	SrsAmf0Null* command_object;
	std::string stream_name;
public:
	SrsFMLEStartPacket();
	virtual ~SrsFMLEStartPacket();
public:
	virtual int decode(SrsStream* stream);
};
/**
* response for SrsFMLEStartPacket.
*/
class SrsFMLEStartResPacket : public SrsPacket
{
private:
	typedef SrsPacket super;
protected:
	virtual const char* get_class_name()
	{
		return CLASS_NAME_STRING(SrsFMLEStartResPacket);
	}
public:
	std::string command_name;
	double transaction_id;
	SrsAmf0Null* command_object;
	SrsAmf0Undefined* args;
public:
	SrsFMLEStartResPacket(double _transaction_id);
	virtual ~SrsFMLEStartResPacket();
public:
	virtual int get_perfer_cid();
public:
	virtual int get_message_type();
protected:
	virtual int get_size();
	virtual int encode_packet(SrsStream* stream);
};

/**
* FMLE/flash publish
* 4.2.6. Publish
* The client sends the publish command to publish a named stream to the
* server. Using this name, any client can play this stream and receive
* the published audio, video, and data messages.
*/
class SrsPublishPacket : public SrsPacket
{
private:
	typedef SrsPacket super;
protected:
	virtual const char* get_class_name()
	{
		return CLASS_NAME_STRING(SrsPublishPacket);
	}
public:
	std::string command_name;
	double transaction_id;
	SrsAmf0Null* command_object;
	std::string stream_name;
	// optional, default to live.
	std::string type;
public:
	SrsPublishPacket();
	virtual ~SrsPublishPacket();
public:
	virtual int decode(SrsStream* stream);
public:
	virtual int get_perfer_cid();
public:
	virtual int get_message_type();
protected:
	virtual int get_size();
	virtual int encode_packet(SrsStream* stream);
};

/**
* 4.2.8. pause
* The client sends the pause command to tell the server to pause or
* start playing.
*/
class SrsPausePacket : public SrsPacket
{
private:
	typedef SrsPacket super;
protected:
	virtual const char* get_class_name()
	{
		return CLASS_NAME_STRING(SrsPausePacket);
	}
public:
	std::string command_name;
	double transaction_id;
	SrsAmf0Null* command_object;
	bool is_pause;
	double time_ms;
public:
	SrsPausePacket();
	virtual ~SrsPausePacket();
public:
	virtual int decode(SrsStream* stream);
};

/**
* 4.2.1. play
* The client sends this command to the server to play a stream.
*/
class SrsPlayPacket : public SrsPacket
{
private:
	typedef SrsPacket super;
protected:
	virtual const char* get_class_name()
	{
		return CLASS_NAME_STRING(SrsPlayPacket);
	}
public:
	std::string command_name;
	double transaction_id;
	SrsAmf0Null* command_object;
	std::string stream_name;
	double start;
	double duration;
	bool reset;
public:
	SrsPlayPacket();
	virtual ~SrsPlayPacket();
public:
	virtual int decode(SrsStream* stream);
public:
	virtual int get_perfer_cid();
public:
	virtual int get_message_type();
protected:
	virtual int get_size();
	virtual int encode_packet(SrsStream* stream);
};
/**
* response for SrsPlayPacket.
* @remark, user must set the stream_id in header.
*/
class SrsPlayResPacket : public SrsPacket
{
private:
	typedef SrsPacket super;
protected:
	virtual const char* get_class_name()
	{
		return CLASS_NAME_STRING(SrsPlayResPacket);
	}
public:
	std::string command_name;
	double transaction_id;
	SrsAmf0Null* command_object;
	SrsAmf0Object* desc;
public:
	SrsPlayResPacket();
	virtual ~SrsPlayResPacket();
public:
	virtual int get_perfer_cid();
public:
	virtual int get_message_type();
protected:
	virtual int get_size();
	virtual int encode_packet(SrsStream* stream);
};

/**
* when bandwidth test done, notice client.
*/
class SrsOnBWDonePacket : public SrsPacket
{
private:
	typedef SrsPacket super;
protected:
	virtual const char* get_class_name()
	{
		return CLASS_NAME_STRING(SrsOnBWDonePacket);
	}
public:
	std::string command_name;
	double transaction_id;
	SrsAmf0Null* args;
public:
	SrsOnBWDonePacket();
	virtual ~SrsOnBWDonePacket();
public:
	virtual int get_perfer_cid();
public:
	virtual int get_message_type();
protected:
	virtual int get_size();
	virtual int encode_packet(SrsStream* stream);
};

/**
* onStatus command, AMF0 Call
* @remark, user must set the stream_id by SrsMessage.set_packet().
*/
class SrsOnStatusCallPacket : public SrsPacket
{
private:
	typedef SrsPacket super;
protected:
	virtual const char* get_class_name()
	{
		return CLASS_NAME_STRING(SrsOnStatusCallPacket);
	}
public:
	std::string command_name;
	double transaction_id;
	SrsAmf0Null* args;
	SrsAmf0Object* data;
public:
	SrsOnStatusCallPacket();
	virtual ~SrsOnStatusCallPacket();
public:
	virtual int get_perfer_cid();
public:
	virtual int get_message_type();
protected:
	virtual int get_size();
	virtual int encode_packet(SrsStream* stream);
};

/**
* the special packet for the bandwidth test.
* actually, it's a SrsOnStatusCallPacket, but
* 1. encode with data field, to send data to client.
* 2. decode ignore the data field, donot care.
*/
class SrsBandwidthPacket : public SrsPacket
{
private:
	typedef SrsPacket super;
	disable_default_copy(SrsBandwidthPacket);
protected:
	virtual const char* get_class_name()
	{
		return CLASS_NAME_STRING(SrsBandwidthPacket);
	}
public:
	std::string command_name;
	double transaction_id;
	SrsAmf0Null* args;
	SrsAmf0Object* data;
public:
	SrsBandwidthPacket();
	virtual ~SrsBandwidthPacket();
public:
	virtual int get_perfer_cid();
public:
	virtual int get_message_type();
protected:
	virtual int get_size();
	virtual int encode_packet(SrsStream* stream);
public:
    virtual int decode(SrsStream* stream);
public:
	virtual bool is_starting_play();
	virtual bool is_stopped_play();
	virtual bool is_starting_publish();
	virtual bool is_stopped_publish();
	virtual bool is_flash_final();
	static SrsBandwidthPacket* create_finish();
	static SrsBandwidthPacket* create_start_play();
	static SrsBandwidthPacket* create_playing();
	static SrsBandwidthPacket* create_stop_play();
	static SrsBandwidthPacket* create_start_publish();
	static SrsBandwidthPacket* create_stop_publish();
private:
	virtual SrsBandwidthPacket* set_command(std::string command);
};

/**
* onStatus data, AMF0 Data
* @remark, user must set the stream_id by SrsMessage.set_packet().
*/
class SrsOnStatusDataPacket : public SrsPacket
{
private:
	typedef SrsPacket super;
protected:
	virtual const char* get_class_name()
	{
		return CLASS_NAME_STRING(SrsOnStatusDataPacket);
	}
public:
	std::string command_name;
	SrsAmf0Object* data;
public:
	SrsOnStatusDataPacket();
	virtual ~SrsOnStatusDataPacket();
public:
	virtual int get_perfer_cid();
public:
	virtual int get_message_type();
protected:
	virtual int get_size();
	virtual int encode_packet(SrsStream* stream);
};

/**
* AMF0Data RtmpSampleAccess
* @remark, user must set the stream_id by SrsMessage.set_packet().
*/
class SrsSampleAccessPacket : public SrsPacket
{
private:
	typedef SrsPacket super;
protected:
	virtual const char* get_class_name()
	{
		return CLASS_NAME_STRING(SrsSampleAccessPacket);
	}
public:
	std::string command_name;
	bool video_sample_access;
	bool audio_sample_access;
public:
	SrsSampleAccessPacket();
	virtual ~SrsSampleAccessPacket();
public:
	virtual int get_perfer_cid();
public:
	virtual int get_message_type();
protected:
	virtual int get_size();
	virtual int encode_packet(SrsStream* stream);
};

/**
* the stream metadata.
* FMLE: @setDataFrame
* others: onMetaData
*/
class SrsOnMetaDataPacket : public SrsPacket
{
private:
	typedef SrsPacket super;
protected:
	virtual const char* get_class_name()
	{
		return CLASS_NAME_STRING(SrsOnMetaDataPacket);
	}
public:
	std::string name;
	SrsAmf0Object* metadata;
public:
	SrsOnMetaDataPacket();
	virtual ~SrsOnMetaDataPacket();
public:
	virtual int decode(SrsStream* stream);
public:
	virtual int get_perfer_cid();
public:
	virtual int get_message_type();
protected:
	virtual int get_size();
	virtual int encode_packet(SrsStream* stream);
};

/**
* 5.5. Window Acknowledgement Size (5)
* The client or the server sends this message to inform the peer which
* window size to use when sending acknowledgment.
*/
class SrsSetWindowAckSizePacket : public SrsPacket
{
private:
	typedef SrsPacket super;
protected:
	virtual const char* get_class_name()
	{
		return CLASS_NAME_STRING(SrsSetWindowAckSizePacket);
	}
public:
	int32_t ackowledgement_window_size;
public:
	SrsSetWindowAckSizePacket();
	virtual ~SrsSetWindowAckSizePacket();
public:
	virtual int decode(SrsStream* stream);
public:
	virtual int get_perfer_cid();
public:
	virtual int get_message_type();
protected:
	virtual int get_size();
	virtual int encode_packet(SrsStream* stream);
};

/**
* 5.3. Acknowledgement (3)
* The client or the server sends the acknowledgment to the peer after
* receiving bytes equal to the window size.
*/
class SrsAcknowledgementPacket : public SrsPacket
{
private:
	typedef SrsPacket super;
protected:
	virtual const char* get_class_name()
	{
		return CLASS_NAME_STRING(SrsAcknowledgementPacket);
	}
public:
	int32_t sequence_number;
public:
	SrsAcknowledgementPacket();
	virtual ~SrsAcknowledgementPacket();
public:
	virtual int get_perfer_cid();
public:
	virtual int get_message_type();
protected:
	virtual int get_size();
	virtual int encode_packet(SrsStream* stream);
};

/**
* 7.1. Set Chunk Size
* Protocol control message 1, Set Chunk Size, is used to notify the
* peer about the new maximum chunk size.
*/
class SrsSetChunkSizePacket : public SrsPacket
{
private:
	typedef SrsPacket super;
protected:
	virtual const char* get_class_name()
	{
		return CLASS_NAME_STRING(SrsSetChunkSizePacket);
	}
public:
	int32_t chunk_size;
public:
	SrsSetChunkSizePacket();
	virtual ~SrsSetChunkSizePacket();
public:
	virtual int decode(SrsStream* stream);
public:
	virtual int get_perfer_cid();
public:
	virtual int get_message_type();
protected:
	virtual int get_size();
	virtual int encode_packet(SrsStream* stream);
};

/**
* 5.6. Set Peer Bandwidth (6)
* The client or the server sends this message to update the output
* bandwidth of the peer.
*/
class SrsSetPeerBandwidthPacket : public SrsPacket
{
private:
	typedef SrsPacket super;
protected:
	virtual const char* get_class_name()
	{
		return CLASS_NAME_STRING(SrsSetPeerBandwidthPacket);
	}
public:
	int32_t bandwidth;
	int8_t type;
public:
	SrsSetPeerBandwidthPacket();
	virtual ~SrsSetPeerBandwidthPacket();
public:
	virtual int get_perfer_cid();
public:
	virtual int get_message_type();
protected:
	virtual int get_size();
	virtual int encode_packet(SrsStream* stream);
};

// 3.7. User Control message
enum SrcPCUCEventType
{
	 // generally, 4bytes event-data
	SrcPCUCStreamBegin 			= 0x00,
	SrcPCUCStreamEOF 			= 0x01,
	SrcPCUCStreamDry 			= 0x02,
	SrcPCUCSetBufferLength 		= 0x03, // 8bytes event-data
	SrcPCUCStreamIsRecorded 	= 0x04,
	SrcPCUCPingRequest 			= 0x06,
	SrcPCUCPingResponse 		= 0x07,
};

/**
* for the EventData is 4bytes.
* Stream Begin(=0)			4-bytes stream ID
* Stream EOF(=1)			4-bytes stream ID
* StreamDry(=2)				4-bytes stream ID
* SetBufferLength(=3)		8-bytes 4bytes stream ID, 4bytes buffer length.
* StreamIsRecorded(=4)		4-bytes stream ID
* PingRequest(=6)			4-bytes timestamp local server time
* PingResponse(=7)			4-bytes timestamp received ping request.
* 
* 3.7. User Control message
* +------------------------------+-------------------------
* | Event Type ( 2- bytes ) | Event Data
* +------------------------------+-------------------------
* Figure 5 Pay load for the ‘User Control Message’.
*/
class SrsUserControlPacket : public SrsPacket
{
private:
	typedef SrsPacket super;
protected:
	virtual const char* get_class_name()
	{
		return CLASS_NAME_STRING(SrsUserControlPacket);
	}
public:
	// @see: SrcPCUCEventType
	int16_t event_type;
	int32_t event_data;
	/**
	* 4bytes if event_type is SetBufferLength; otherwise 0.
	*/
	int32_t extra_data;
public:
	SrsUserControlPacket();
	virtual ~SrsUserControlPacket();
public:
	virtual int decode(SrsStream* stream);
public:
	virtual int get_perfer_cid();
public:
	virtual int get_message_type();
protected:
	virtual int get_size();
	virtual int encode_packet(SrsStream* stream);
};

/**
* expect a specified message, drop others util got specified one.
* @pmsg, user must free it. NULL if not success.
* @ppacket, store in the pmsg, user must never free it. NULL if not success.
* @remark, only when success, user can use and must free the pmsg/ppacket.
*/
template<class T>
int srs_rtmp_expect_message(SrsProtocol* protocol, SrsCommonMessage** pmsg, T** ppacket)
{
	*pmsg = NULL;
	*ppacket = NULL;
	
	int ret = ERROR_SUCCESS;
	
	while (true) {
		SrsCommonMessage* msg = NULL;
		if ((ret = protocol->recv_message(&msg)) != ERROR_SUCCESS) {
			srs_error("recv message failed. ret=%d", ret);
			return ret;
		}
		srs_verbose("recv message success.");
		
		if ((ret = msg->decode_packet(protocol)) != ERROR_SUCCESS) {
			delete msg;
			srs_error("decode message failed. ret=%d", ret);
			return ret;
		}
		
		T* pkt = dynamic_cast<T*>(msg->get_packet());
		if (!pkt) {
			delete msg;
			srs_trace("drop message(type=%d, size=%d, time=%"PRId64", sid=%d).", 
				msg->header.message_type, msg->header.payload_length,
				msg->header.timestamp, msg->header.stream_id);
			continue;
		}
		
		*pmsg = msg;
		*ppacket = pkt;
		break;
	}
	
	return ret;
}

>>>>>>> 574536d9
#endif<|MERGE_RESOLUTION|>--- conflicted
+++ resolved
@@ -1,4 +1,3 @@
-<<<<<<< HEAD
 /*
 The MIT License (MIT)
 
@@ -1254,1261 +1253,4 @@
 	return ret;
 }
 
-=======
-/*
-The MIT License (MIT)
-
-Copyright (c) 2013-2014 winlin
-
-Permission is hereby granted, free of charge, to any person obtaining a copy of
-this software and associated documentation files (the "Software"), to deal in
-the Software without restriction, including without limitation the rights to
-use, copy, modify, merge, publish, distribute, sublicense, and/or sell copies of
-the Software, and to permit persons to whom the Software is furnished to do so,
-subject to the following conditions:
-
-The above copyright notice and this permission notice shall be included in all
-copies or substantial portions of the Software.
-
-THE SOFTWARE IS PROVIDED "AS IS", WITHOUT WARRANTY OF ANY KIND, EXPRESS OR
-IMPLIED, INCLUDING BUT NOT LIMITED TO THE WARRANTIES OF MERCHANTABILITY, FITNESS
-FOR A PARTICULAR PURPOSE AND NONINFRINGEMENT. IN NO EVENT SHALL THE AUTHORS OR
-COPYRIGHT HOLDERS BE LIABLE FOR ANY CLAIM, DAMAGES OR OTHER LIABILITY, WHETHER
-IN AN ACTION OF CONTRACT, TORT OR OTHERWISE, ARISING FROM, OUT OF OR IN
-CONNECTION WITH THE SOFTWARE OR THE USE OR OTHER DEALINGS IN THE SOFTWARE.
-*/
-
-#ifndef SRS_CORE_PROTOCOL_HPP
-#define SRS_CORE_PROTOCOL_HPP
-
-/*
-#include <srs_core_protocol.hpp>
-*/
-
-#include <srs_core.hpp>
-
-#include <map>
-#include <string>
-
-#include <srs_core_log.hpp>
-#include <srs_core_error.hpp>
-
-// the following is the timeout for rtmp protocol, 
-// to avoid death connection.
-
-// when got a messae header, there must be some data,
-// increase recv timeout to got an entire message.
-#define SRS_MIN_RECV_TIMEOUT_US 60*1000*1000L
-
-// the timeout to wait for client control message,
-// if timeout, we generally ignore and send the data to client,
-// generally, it's the pulse time for data seding.
-#define SRS_PULSE_TIMEOUT_US 200*1000L
-
-// the timeout to wait client data,
-// if timeout, close the connection.
-#define SRS_SEND_TIMEOUT_US 30*1000*1000L
-
-// the timeout to send data to client,
-// if timeout, close the connection.
-#define SRS_RECV_TIMEOUT_US 30*1000*1000L
-
-// the timeout to wait client data, when client paused
-// if timeout, close the connection.
-#define SRS_PAUSED_SEND_TIMEOUT_US 30*60*1000*1000L
-
-// the timeout to send data to client, when client paused
-// if timeout, close the connection.
-#define SRS_PAUSED_RECV_TIMEOUT_US 30*60*1000*1000L
-
-// when stream is busy, for example, streaming is already
-// publishing, when a new client to request to publish,
-// sleep a while and close the connection.
-#define SRS_STREAM_BUSY_SLEEP_US 3*1000*1000L
-
-// when error, forwarder sleep for a while and retry.
-#define SRS_FORWARDER_SLEEP_US 3*1000*1000L
-
-// when error, encoder sleep for a while and retry.
-#define SRS_ENCODER_SLEEP_US 3*1000*1000L
-
-class SrsSocket;
-class SrsBuffer;
-class SrsPacket;
-class SrsStream;
-class SrsCommonMessage;
-class SrsChunkStream;
-class SrsAmf0Object;
-class SrsAmf0Null;
-class SrsAmf0Undefined;
-class ISrsMessage;
-
-// convert class name to string.
-#define CLASS_NAME_STRING(className) #className
-
-/**
-* max rtmp header size:
-* 	1bytes basic header,
-* 	11bytes message header,
-* 	4bytes timestamp header,
-* that is, 1+11+4=16bytes.
-*/
-#define RTMP_MAX_FMT0_HEADER_SIZE 16
-/**
-* max rtmp header size:
-* 	1bytes basic header,
-* 	4bytes timestamp header,
-* that is, 1+4=5bytes.
-*/
-#define RTMP_MAX_FMT3_HEADER_SIZE 5
-
-/**
-* the protocol provides the rtmp-message-protocol services,
-* to recv RTMP message from RTMP chunk stream,
-* and to send out RTMP message over RTMP chunk stream.
-*/
-class SrsProtocol
-{
-private:
-	struct AckWindowSize
-	{
-		int ack_window_size;
-		int64_t acked_size;
-		
-		AckWindowSize();
-	};
-// peer in/out
-private:
-	st_netfd_t stfd;
-	SrsSocket* skt;
-	char* pp;
-	/**
-	* requests sent out, used to build the response.
-	* key: transactionId
-	* value: the request command name
-	*/
-	std::map<double, std::string> requests;
-// peer in
-private:
-	std::map<int, SrsChunkStream*> chunk_streams;
-	SrsBuffer* buffer;
-	int32_t in_chunk_size;
-	AckWindowSize in_ack_size;
-// peer out
-private:
-	char out_header_fmt0[RTMP_MAX_FMT0_HEADER_SIZE];
-	char out_header_fmt3[RTMP_MAX_FMT3_HEADER_SIZE];
-	int32_t out_chunk_size;
-public:
-	SrsProtocol(st_netfd_t client_stfd);
-	virtual ~SrsProtocol();
-public:
-	std::string get_request_name(double transcationId);
-	/**
-	* set the timeout in us.
-	* if timeout, recv/send message return ERROR_SOCKET_TIMEOUT.
-	*/
-	virtual void set_recv_timeout(int64_t timeout_us);
-	virtual int64_t get_recv_timeout();
-	virtual void set_send_timeout(int64_t timeout_us);
-	virtual int64_t get_send_timeout();
-	virtual int64_t get_recv_bytes();
-	virtual int64_t get_send_bytes();
-	virtual int get_recv_kbps();
-	virtual int get_send_kbps();
-	/**
-	* recv a message with raw/undecoded payload from peer.
-	* the payload is not decoded, use srs_rtmp_expect_message<T> if requires 
-	* specifies message.
-	* @pmsg, user must free it. NULL if not success.
-	* @remark, only when success, user can use and must free the pmsg.
-	*/
-	virtual int recv_message(SrsCommonMessage** pmsg);
-	/**
-	* send out message with encoded payload to peer.
-	* use the message encode method to encode to payload,
-	* then sendout over socket.
-	* @msg this method will free it whatever return value.
-	*/
-	virtual int send_message(ISrsMessage* msg);
-private:
-	/**
-	* when recv message, update the context.
-	*/
-	virtual int on_recv_message(SrsCommonMessage* msg);
-	virtual int response_acknowledgement_message();
-	virtual int response_ping_message(int32_t timestamp);
-	/**
-	* when message sentout, update the context.
-	*/
-	virtual int on_send_message(ISrsMessage* msg);
-	/**
-	* try to recv interlaced message from peer,
-	* return error if error occur and nerver set the pmsg,
-	* return success and pmsg set to NULL if no entire message got,
-	* return success and pmsg set to entire message if got one.
-	*/
-	virtual int recv_interlaced_message(SrsCommonMessage** pmsg);
-	/**
-	* read the chunk basic header(fmt, cid) from chunk stream.
-	* user can discovery a SrsChunkStream by cid.
-	* @bh_size return the chunk basic header size, to remove the used bytes when finished.
-	*/
-	virtual int read_basic_header(char& fmt, int& cid, int& bh_size);
-	/**
-	* read the chunk message header(timestamp, payload_length, message_type, stream_id) 
-	* from chunk stream and save to SrsChunkStream.
-	* @mh_size return the chunk message header size, to remove the used bytes when finished.
-	*/
-	virtual int read_message_header(SrsChunkStream* chunk, char fmt, int bh_size, int& mh_size);
-	/**
-	* read the chunk payload, remove the used bytes in buffer,
-	* if got entire message, set the pmsg.
-	* @payload_size read size in this roundtrip, generally a chunk size or left message size.
-	*/
-	virtual int read_message_payload(SrsChunkStream* chunk, int bh_size, int mh_size, int& payload_size, SrsCommonMessage** pmsg);
-};
-
-/**
-* 4.1. Message Header
-*/
-struct SrsMessageHeader
-{
-	/**
-	* One byte field to represent the message type. A range of type IDs
-	* (1-7) are reserved for protocol control messages.
-	*/
-	int8_t message_type;
-	/**
-	* Three-byte field that represents the size of the payload in bytes.
-	* It is set in big-endian format.
-	*/
-	int32_t payload_length;
-	/**
-	* Three-byte field that contains a timestamp delta of the message.
-	* The 4 bytes are packed in the big-endian order.
-	* @remark, only used for decoding message from chunk stream.
-	*/
-	int32_t timestamp_delta;
-	/**
-	* Three-byte field that identifies the stream of the message. These
-	* bytes are set in big-endian format.
-	*/
-	int32_t stream_id;
-	
-	/**
-	* Four-byte field that contains a timestamp of the message.
-	* The 4 bytes are packed in the big-endian order.
-	* @remark, used as calc timestamp when decode and encode time.
-	* @remark, we use 64bits for large time for jitter detect and hls.
-	*/
-	int64_t timestamp;
-	
-	SrsMessageHeader();
-	virtual ~SrsMessageHeader();
-
-	bool is_audio();
-	bool is_video();
-	bool is_amf0_command();
-	bool is_amf0_data();
-	bool is_amf3_command();
-	bool is_amf3_data();
-	bool is_window_ackledgement_size();
-	bool is_set_chunk_size();
-	bool is_user_control_message();
-};
-
-/**
-* incoming chunk stream maybe interlaced,
-* use the chunk stream to cache the input RTMP chunk streams.
-*/
-class SrsChunkStream
-{
-public:
-	/**
-	* represents the basic header fmt,
-	* which used to identify the variant message header type.
-	*/
-	char fmt;
-	/**
-	* represents the basic header cid,
-	* which is the chunk stream id.
-	*/
-	int cid;
-	/**
-	* cached message header
-	*/
-	SrsMessageHeader header;
-	/**
-	* whether the chunk message header has extended timestamp.
-	*/
-	bool extended_timestamp;
-	/**
-	* partially read message.
-	*/
-	SrsCommonMessage* msg;
-	/**
-	* decoded msg count, to identify whether the chunk stream is fresh.
-	*/
-	int64_t msg_count;
-public:
-	SrsChunkStream(int _cid);
-	virtual ~SrsChunkStream();
-};
-
-/**
-* message to output.
-*/
-class ISrsMessage
-{
-// 4.1. Message Header
-public:
-	SrsMessageHeader header;
-// 4.2. Message Payload
-public:
-	/**
-	* The other part which is the payload is the actual data that is
-	* contained in the message. For example, it could be some audio samples
-	* or compressed video data. The payload format and interpretation are
-	* beyond the scope of this document.
-	*/
-	int32_t size;
-	int8_t* payload;
-public:
-	ISrsMessage();
-	virtual ~ISrsMessage();
-public:
-	/**
-	* whether message canbe decoded.
-	* only update the context when message canbe decoded.
-	*/
-	virtual bool can_decode() = 0;
-/**
-* encode functions.
-*/
-public:
-	/**
-	* get the perfered cid(chunk stream id) which sendout over.
-	*/
-	virtual int get_perfer_cid() = 0;
-	/**
-	* encode the packet to message payload bytes.
-	* @remark there exists empty packet, so maybe the payload is NULL.
-	*/
-	virtual int encode_packet() = 0;
-};
-
-/**
-* common RTMP message defines in rtmp.part2.Message-Formats.pdf.
-* cannbe parse and decode.
-*/
-class SrsCommonMessage : public ISrsMessage
-{
-private:
-	typedef ISrsMessage super;
-	disable_default_copy(SrsCommonMessage);
-// decoded message payload.
-private:
-	SrsStream* stream;
-	SrsPacket* packet;
-public:
-	SrsCommonMessage();
-	virtual ~SrsCommonMessage();
-public:
-	virtual bool can_decode();
-/**
-* decode functions.
-*/
-public:
-	/**
-	* decode packet from message payload.
-	*/
-	// TODO: use protocol to decode it.
-	virtual int decode_packet(SrsProtocol* protocol);
-	/**
-	* get the decoded packet which decoded by decode_packet().
-	* @remark, user never free the pkt, the message will auto free it.
-	*/
-	virtual SrsPacket* get_packet();
-/**
-* encode functions.
-*/
-public:
-	/**
-	* get the perfered cid(chunk stream id) which sendout over.
-	*/
-	virtual int get_perfer_cid();
-	/**
-	* set the encoded packet to encode_packet() to payload.
-	* @stream_id, the id of stream which is created by createStream.
-	* @remark, user never free the pkt, the message will auto free it.
-	* @return message itself.
-	*/
-	// TODO: refine the send methods.
-	virtual SrsCommonMessage* set_packet(SrsPacket* pkt, int stream_id);
-	/**
-	* encode the packet to message payload bytes.
-	* @remark there exists empty packet, so maybe the payload is NULL.
-	*/
-	virtual int encode_packet();
-};
-
-/**
-* shared ptr message.
-* for audio/video/data message that need less memory copy.
-* and only for output.
-*/
-class SrsSharedPtrMessage : public ISrsMessage
-{
-private:
-	typedef ISrsMessage super;
-private:
-	struct SrsSharedPtr
-	{
-		char* payload;
-		int size;
-		int perfer_cid;
-		int shared_count;
-		
-		SrsSharedPtr();
-		virtual ~SrsSharedPtr();
-	};
-	SrsSharedPtr* ptr;
-public:
-	SrsSharedPtrMessage();
-	virtual ~SrsSharedPtrMessage();
-public:
-	virtual bool can_decode();
-public:
-	/**
-	* set the shared payload.
-	* we will detach the payload of source,
-	* so ensure donot use it before.
-	*/
-	virtual int initialize(SrsCommonMessage* source);
-	/**
-	* set the shared payload.
-	* we will use the payload, donot use the payload of source.
-	*/
-	virtual int initialize(SrsCommonMessage* source, char* payload, int size);
-	virtual SrsSharedPtrMessage* copy();
-public:
-	/**
-	* get the perfered cid(chunk stream id) which sendout over.
-	*/
-	virtual int get_perfer_cid();
-	/**
-	* ignored.
-	* for shared message, nothing should be done.
-	* use initialize() to set the data.
-	*/
-	virtual int encode_packet();
-};
-
-/**
-* the decoded message payload.
-* @remark we seperate the packet from message,
-*		for the packet focus on logic and domain data,
-*		the message bind to the protocol and focus on protocol, such as header.
-* 		we can merge the message and packet, using OOAD hierachy, packet extends from message,
-* 		it's better for me to use components -- the message use the packet as payload.
-*/
-class SrsPacket
-{
-protected:
-	/**
-	* subpacket must override to provide the right class name.
-	*/
-	virtual const char* get_class_name()
-	{
-		return CLASS_NAME_STRING(SrsPacket);
-	}
-public:
-	SrsPacket();
-	virtual ~SrsPacket();
-/**
-* decode functions.
-*/
-public:
-	/**
-	* subpacket must override to decode packet from stream.
-	* @remark never invoke the super.decode, it always failed.
-	*/
-	virtual int decode(SrsStream* stream);
-/**
-* encode functions.
-*/
-public:
-	virtual int get_perfer_cid();
-	virtual int get_payload_length();
-public:
-	/**
-	* subpacket must override to provide the right message type.
-	*/
-	virtual int get_message_type();
-	/**
-	* the subpacket can override this encode,
-	* for example, video and audio will directly set the payload withou memory copy,
-	* other packet which need to serialize/encode to bytes by override the 
-	* get_size and encode_packet.
-	*/
-	virtual int encode(int& size, char*& payload);
-protected:
-	/**
-	* subpacket can override to calc the packet size.
-	*/
-	virtual int get_size();
-	/**
-	* subpacket can override to encode the payload to stream.
-	* @remark never invoke the super.encode_packet, it always failed.
-	*/
-	virtual int encode_packet(SrsStream* stream);
-};
-
-/**
-* 4.1.1. connect
-* The client sends the connect command to the server to request
-* connection to a server application instance.
-*/
-class SrsConnectAppPacket : public SrsPacket
-{
-private:
-	typedef SrsPacket super;
-protected:
-	virtual const char* get_class_name()
-	{
-		return CLASS_NAME_STRING(SrsConnectAppPacket);
-	}
-public:
-	std::string command_name;
-	double transaction_id;
-	SrsAmf0Object* command_object;
-public:
-	SrsConnectAppPacket();
-	virtual ~SrsConnectAppPacket();
-public:
-	virtual int decode(SrsStream* stream);
-public:
-	virtual int get_perfer_cid();
-public:
-	virtual int get_message_type();
-protected:
-	virtual int get_size();
-	virtual int encode_packet(SrsStream* stream);
-};
-/**
-* response for SrsConnectAppPacket.
-*/
-class SrsConnectAppResPacket : public SrsPacket
-{
-private:
-	typedef SrsPacket super;
-protected:
-	virtual const char* get_class_name()
-	{
-		return CLASS_NAME_STRING(SrsConnectAppResPacket);
-	}
-public:
-	std::string command_name;
-	double transaction_id;
-	SrsAmf0Object* props;
-	SrsAmf0Object* info;
-public:
-	SrsConnectAppResPacket();
-	virtual ~SrsConnectAppResPacket();
-public:
-	virtual int decode(SrsStream* stream);
-public:
-	virtual int get_perfer_cid();
-public:
-	virtual int get_message_type();
-protected:
-	virtual int get_size();
-	virtual int encode_packet(SrsStream* stream);
-};
-
-/**
-* 4.1.3. createStream
-* The client sends this command to the server to create a logical
-* channel for message communication The publishing of audio, video, and
-* metadata is carried out over stream channel created using the
-* createStream command.
-*/
-class SrsCreateStreamPacket : public SrsPacket
-{
-private:
-	typedef SrsPacket super;
-protected:
-	virtual const char* get_class_name()
-	{
-		return CLASS_NAME_STRING(SrsCreateStreamPacket);
-	}
-public:
-	std::string command_name;
-	double transaction_id;
-	SrsAmf0Null* command_object;
-public:
-	SrsCreateStreamPacket();
-	virtual ~SrsCreateStreamPacket();
-public:
-	virtual int decode(SrsStream* stream);
-public:
-	virtual int get_perfer_cid();
-public:
-	virtual int get_message_type();
-protected:
-	virtual int get_size();
-	virtual int encode_packet(SrsStream* stream);
-};
-/**
-* response for SrsCreateStreamPacket.
-*/
-class SrsCreateStreamResPacket : public SrsPacket
-{
-private:
-	typedef SrsPacket super;
-protected:
-	virtual const char* get_class_name()
-	{
-		return CLASS_NAME_STRING(SrsCreateStreamResPacket);
-	}
-public:
-	std::string command_name;
-	double transaction_id;
-	SrsAmf0Null* command_object;
-	double stream_id;
-public:
-	SrsCreateStreamResPacket(double _transaction_id, double _stream_id);
-	virtual ~SrsCreateStreamResPacket();
-public:
-	virtual int decode(SrsStream* stream);
-public:
-	virtual int get_perfer_cid();
-public:
-	virtual int get_message_type();
-protected:
-	virtual int get_size();
-	virtual int encode_packet(SrsStream* stream);
-};
-/**
-* client close stream packet.
-*/
-class SrsCloseStreamPacket : public SrsPacket
-{
-private:
-    typedef SrsPacket super;
-protected:
-    virtual const char* get_class_name()
-    {
-        return CLASS_NAME_STRING(SrsCloseStreamPacket);
-    }
-public:
-    std::string command_name;
-    double transaction_id;
-    SrsAmf0Null* command_object;
-public:
-    SrsCloseStreamPacket();
-    virtual ~SrsCloseStreamPacket();
-public:
-    virtual int decode(SrsStream* stream);
-};
-
-/**
-* FMLE start publish: ReleaseStream/PublishStream
-*/
-class SrsFMLEStartPacket : public SrsPacket
-{
-private:
-	typedef SrsPacket super;
-protected:
-	virtual const char* get_class_name()
-	{
-		return CLASS_NAME_STRING(SrsFMLEStartPacket);
-	}
-public:
-	std::string command_name;
-	double transaction_id;
-	SrsAmf0Null* command_object;
-	std::string stream_name;
-public:
-	SrsFMLEStartPacket();
-	virtual ~SrsFMLEStartPacket();
-public:
-	virtual int decode(SrsStream* stream);
-};
-/**
-* response for SrsFMLEStartPacket.
-*/
-class SrsFMLEStartResPacket : public SrsPacket
-{
-private:
-	typedef SrsPacket super;
-protected:
-	virtual const char* get_class_name()
-	{
-		return CLASS_NAME_STRING(SrsFMLEStartResPacket);
-	}
-public:
-	std::string command_name;
-	double transaction_id;
-	SrsAmf0Null* command_object;
-	SrsAmf0Undefined* args;
-public:
-	SrsFMLEStartResPacket(double _transaction_id);
-	virtual ~SrsFMLEStartResPacket();
-public:
-	virtual int get_perfer_cid();
-public:
-	virtual int get_message_type();
-protected:
-	virtual int get_size();
-	virtual int encode_packet(SrsStream* stream);
-};
-
-/**
-* FMLE/flash publish
-* 4.2.6. Publish
-* The client sends the publish command to publish a named stream to the
-* server. Using this name, any client can play this stream and receive
-* the published audio, video, and data messages.
-*/
-class SrsPublishPacket : public SrsPacket
-{
-private:
-	typedef SrsPacket super;
-protected:
-	virtual const char* get_class_name()
-	{
-		return CLASS_NAME_STRING(SrsPublishPacket);
-	}
-public:
-	std::string command_name;
-	double transaction_id;
-	SrsAmf0Null* command_object;
-	std::string stream_name;
-	// optional, default to live.
-	std::string type;
-public:
-	SrsPublishPacket();
-	virtual ~SrsPublishPacket();
-public:
-	virtual int decode(SrsStream* stream);
-public:
-	virtual int get_perfer_cid();
-public:
-	virtual int get_message_type();
-protected:
-	virtual int get_size();
-	virtual int encode_packet(SrsStream* stream);
-};
-
-/**
-* 4.2.8. pause
-* The client sends the pause command to tell the server to pause or
-* start playing.
-*/
-class SrsPausePacket : public SrsPacket
-{
-private:
-	typedef SrsPacket super;
-protected:
-	virtual const char* get_class_name()
-	{
-		return CLASS_NAME_STRING(SrsPausePacket);
-	}
-public:
-	std::string command_name;
-	double transaction_id;
-	SrsAmf0Null* command_object;
-	bool is_pause;
-	double time_ms;
-public:
-	SrsPausePacket();
-	virtual ~SrsPausePacket();
-public:
-	virtual int decode(SrsStream* stream);
-};
-
-/**
-* 4.2.1. play
-* The client sends this command to the server to play a stream.
-*/
-class SrsPlayPacket : public SrsPacket
-{
-private:
-	typedef SrsPacket super;
-protected:
-	virtual const char* get_class_name()
-	{
-		return CLASS_NAME_STRING(SrsPlayPacket);
-	}
-public:
-	std::string command_name;
-	double transaction_id;
-	SrsAmf0Null* command_object;
-	std::string stream_name;
-	double start;
-	double duration;
-	bool reset;
-public:
-	SrsPlayPacket();
-	virtual ~SrsPlayPacket();
-public:
-	virtual int decode(SrsStream* stream);
-public:
-	virtual int get_perfer_cid();
-public:
-	virtual int get_message_type();
-protected:
-	virtual int get_size();
-	virtual int encode_packet(SrsStream* stream);
-};
-/**
-* response for SrsPlayPacket.
-* @remark, user must set the stream_id in header.
-*/
-class SrsPlayResPacket : public SrsPacket
-{
-private:
-	typedef SrsPacket super;
-protected:
-	virtual const char* get_class_name()
-	{
-		return CLASS_NAME_STRING(SrsPlayResPacket);
-	}
-public:
-	std::string command_name;
-	double transaction_id;
-	SrsAmf0Null* command_object;
-	SrsAmf0Object* desc;
-public:
-	SrsPlayResPacket();
-	virtual ~SrsPlayResPacket();
-public:
-	virtual int get_perfer_cid();
-public:
-	virtual int get_message_type();
-protected:
-	virtual int get_size();
-	virtual int encode_packet(SrsStream* stream);
-};
-
-/**
-* when bandwidth test done, notice client.
-*/
-class SrsOnBWDonePacket : public SrsPacket
-{
-private:
-	typedef SrsPacket super;
-protected:
-	virtual const char* get_class_name()
-	{
-		return CLASS_NAME_STRING(SrsOnBWDonePacket);
-	}
-public:
-	std::string command_name;
-	double transaction_id;
-	SrsAmf0Null* args;
-public:
-	SrsOnBWDonePacket();
-	virtual ~SrsOnBWDonePacket();
-public:
-	virtual int get_perfer_cid();
-public:
-	virtual int get_message_type();
-protected:
-	virtual int get_size();
-	virtual int encode_packet(SrsStream* stream);
-};
-
-/**
-* onStatus command, AMF0 Call
-* @remark, user must set the stream_id by SrsMessage.set_packet().
-*/
-class SrsOnStatusCallPacket : public SrsPacket
-{
-private:
-	typedef SrsPacket super;
-protected:
-	virtual const char* get_class_name()
-	{
-		return CLASS_NAME_STRING(SrsOnStatusCallPacket);
-	}
-public:
-	std::string command_name;
-	double transaction_id;
-	SrsAmf0Null* args;
-	SrsAmf0Object* data;
-public:
-	SrsOnStatusCallPacket();
-	virtual ~SrsOnStatusCallPacket();
-public:
-	virtual int get_perfer_cid();
-public:
-	virtual int get_message_type();
-protected:
-	virtual int get_size();
-	virtual int encode_packet(SrsStream* stream);
-};
-
-/**
-* the special packet for the bandwidth test.
-* actually, it's a SrsOnStatusCallPacket, but
-* 1. encode with data field, to send data to client.
-* 2. decode ignore the data field, donot care.
-*/
-class SrsBandwidthPacket : public SrsPacket
-{
-private:
-	typedef SrsPacket super;
-	disable_default_copy(SrsBandwidthPacket);
-protected:
-	virtual const char* get_class_name()
-	{
-		return CLASS_NAME_STRING(SrsBandwidthPacket);
-	}
-public:
-	std::string command_name;
-	double transaction_id;
-	SrsAmf0Null* args;
-	SrsAmf0Object* data;
-public:
-	SrsBandwidthPacket();
-	virtual ~SrsBandwidthPacket();
-public:
-	virtual int get_perfer_cid();
-public:
-	virtual int get_message_type();
-protected:
-	virtual int get_size();
-	virtual int encode_packet(SrsStream* stream);
-public:
-    virtual int decode(SrsStream* stream);
-public:
-	virtual bool is_starting_play();
-	virtual bool is_stopped_play();
-	virtual bool is_starting_publish();
-	virtual bool is_stopped_publish();
-	virtual bool is_flash_final();
-	static SrsBandwidthPacket* create_finish();
-	static SrsBandwidthPacket* create_start_play();
-	static SrsBandwidthPacket* create_playing();
-	static SrsBandwidthPacket* create_stop_play();
-	static SrsBandwidthPacket* create_start_publish();
-	static SrsBandwidthPacket* create_stop_publish();
-private:
-	virtual SrsBandwidthPacket* set_command(std::string command);
-};
-
-/**
-* onStatus data, AMF0 Data
-* @remark, user must set the stream_id by SrsMessage.set_packet().
-*/
-class SrsOnStatusDataPacket : public SrsPacket
-{
-private:
-	typedef SrsPacket super;
-protected:
-	virtual const char* get_class_name()
-	{
-		return CLASS_NAME_STRING(SrsOnStatusDataPacket);
-	}
-public:
-	std::string command_name;
-	SrsAmf0Object* data;
-public:
-	SrsOnStatusDataPacket();
-	virtual ~SrsOnStatusDataPacket();
-public:
-	virtual int get_perfer_cid();
-public:
-	virtual int get_message_type();
-protected:
-	virtual int get_size();
-	virtual int encode_packet(SrsStream* stream);
-};
-
-/**
-* AMF0Data RtmpSampleAccess
-* @remark, user must set the stream_id by SrsMessage.set_packet().
-*/
-class SrsSampleAccessPacket : public SrsPacket
-{
-private:
-	typedef SrsPacket super;
-protected:
-	virtual const char* get_class_name()
-	{
-		return CLASS_NAME_STRING(SrsSampleAccessPacket);
-	}
-public:
-	std::string command_name;
-	bool video_sample_access;
-	bool audio_sample_access;
-public:
-	SrsSampleAccessPacket();
-	virtual ~SrsSampleAccessPacket();
-public:
-	virtual int get_perfer_cid();
-public:
-	virtual int get_message_type();
-protected:
-	virtual int get_size();
-	virtual int encode_packet(SrsStream* stream);
-};
-
-/**
-* the stream metadata.
-* FMLE: @setDataFrame
-* others: onMetaData
-*/
-class SrsOnMetaDataPacket : public SrsPacket
-{
-private:
-	typedef SrsPacket super;
-protected:
-	virtual const char* get_class_name()
-	{
-		return CLASS_NAME_STRING(SrsOnMetaDataPacket);
-	}
-public:
-	std::string name;
-	SrsAmf0Object* metadata;
-public:
-	SrsOnMetaDataPacket();
-	virtual ~SrsOnMetaDataPacket();
-public:
-	virtual int decode(SrsStream* stream);
-public:
-	virtual int get_perfer_cid();
-public:
-	virtual int get_message_type();
-protected:
-	virtual int get_size();
-	virtual int encode_packet(SrsStream* stream);
-};
-
-/**
-* 5.5. Window Acknowledgement Size (5)
-* The client or the server sends this message to inform the peer which
-* window size to use when sending acknowledgment.
-*/
-class SrsSetWindowAckSizePacket : public SrsPacket
-{
-private:
-	typedef SrsPacket super;
-protected:
-	virtual const char* get_class_name()
-	{
-		return CLASS_NAME_STRING(SrsSetWindowAckSizePacket);
-	}
-public:
-	int32_t ackowledgement_window_size;
-public:
-	SrsSetWindowAckSizePacket();
-	virtual ~SrsSetWindowAckSizePacket();
-public:
-	virtual int decode(SrsStream* stream);
-public:
-	virtual int get_perfer_cid();
-public:
-	virtual int get_message_type();
-protected:
-	virtual int get_size();
-	virtual int encode_packet(SrsStream* stream);
-};
-
-/**
-* 5.3. Acknowledgement (3)
-* The client or the server sends the acknowledgment to the peer after
-* receiving bytes equal to the window size.
-*/
-class SrsAcknowledgementPacket : public SrsPacket
-{
-private:
-	typedef SrsPacket super;
-protected:
-	virtual const char* get_class_name()
-	{
-		return CLASS_NAME_STRING(SrsAcknowledgementPacket);
-	}
-public:
-	int32_t sequence_number;
-public:
-	SrsAcknowledgementPacket();
-	virtual ~SrsAcknowledgementPacket();
-public:
-	virtual int get_perfer_cid();
-public:
-	virtual int get_message_type();
-protected:
-	virtual int get_size();
-	virtual int encode_packet(SrsStream* stream);
-};
-
-/**
-* 7.1. Set Chunk Size
-* Protocol control message 1, Set Chunk Size, is used to notify the
-* peer about the new maximum chunk size.
-*/
-class SrsSetChunkSizePacket : public SrsPacket
-{
-private:
-	typedef SrsPacket super;
-protected:
-	virtual const char* get_class_name()
-	{
-		return CLASS_NAME_STRING(SrsSetChunkSizePacket);
-	}
-public:
-	int32_t chunk_size;
-public:
-	SrsSetChunkSizePacket();
-	virtual ~SrsSetChunkSizePacket();
-public:
-	virtual int decode(SrsStream* stream);
-public:
-	virtual int get_perfer_cid();
-public:
-	virtual int get_message_type();
-protected:
-	virtual int get_size();
-	virtual int encode_packet(SrsStream* stream);
-};
-
-/**
-* 5.6. Set Peer Bandwidth (6)
-* The client or the server sends this message to update the output
-* bandwidth of the peer.
-*/
-class SrsSetPeerBandwidthPacket : public SrsPacket
-{
-private:
-	typedef SrsPacket super;
-protected:
-	virtual const char* get_class_name()
-	{
-		return CLASS_NAME_STRING(SrsSetPeerBandwidthPacket);
-	}
-public:
-	int32_t bandwidth;
-	int8_t type;
-public:
-	SrsSetPeerBandwidthPacket();
-	virtual ~SrsSetPeerBandwidthPacket();
-public:
-	virtual int get_perfer_cid();
-public:
-	virtual int get_message_type();
-protected:
-	virtual int get_size();
-	virtual int encode_packet(SrsStream* stream);
-};
-
-// 3.7. User Control message
-enum SrcPCUCEventType
-{
-	 // generally, 4bytes event-data
-	SrcPCUCStreamBegin 			= 0x00,
-	SrcPCUCStreamEOF 			= 0x01,
-	SrcPCUCStreamDry 			= 0x02,
-	SrcPCUCSetBufferLength 		= 0x03, // 8bytes event-data
-	SrcPCUCStreamIsRecorded 	= 0x04,
-	SrcPCUCPingRequest 			= 0x06,
-	SrcPCUCPingResponse 		= 0x07,
-};
-
-/**
-* for the EventData is 4bytes.
-* Stream Begin(=0)			4-bytes stream ID
-* Stream EOF(=1)			4-bytes stream ID
-* StreamDry(=2)				4-bytes stream ID
-* SetBufferLength(=3)		8-bytes 4bytes stream ID, 4bytes buffer length.
-* StreamIsRecorded(=4)		4-bytes stream ID
-* PingRequest(=6)			4-bytes timestamp local server time
-* PingResponse(=7)			4-bytes timestamp received ping request.
-* 
-* 3.7. User Control message
-* +------------------------------+-------------------------
-* | Event Type ( 2- bytes ) | Event Data
-* +------------------------------+-------------------------
-* Figure 5 Pay load for the ‘User Control Message’.
-*/
-class SrsUserControlPacket : public SrsPacket
-{
-private:
-	typedef SrsPacket super;
-protected:
-	virtual const char* get_class_name()
-	{
-		return CLASS_NAME_STRING(SrsUserControlPacket);
-	}
-public:
-	// @see: SrcPCUCEventType
-	int16_t event_type;
-	int32_t event_data;
-	/**
-	* 4bytes if event_type is SetBufferLength; otherwise 0.
-	*/
-	int32_t extra_data;
-public:
-	SrsUserControlPacket();
-	virtual ~SrsUserControlPacket();
-public:
-	virtual int decode(SrsStream* stream);
-public:
-	virtual int get_perfer_cid();
-public:
-	virtual int get_message_type();
-protected:
-	virtual int get_size();
-	virtual int encode_packet(SrsStream* stream);
-};
-
-/**
-* expect a specified message, drop others util got specified one.
-* @pmsg, user must free it. NULL if not success.
-* @ppacket, store in the pmsg, user must never free it. NULL if not success.
-* @remark, only when success, user can use and must free the pmsg/ppacket.
-*/
-template<class T>
-int srs_rtmp_expect_message(SrsProtocol* protocol, SrsCommonMessage** pmsg, T** ppacket)
-{
-	*pmsg = NULL;
-	*ppacket = NULL;
-	
-	int ret = ERROR_SUCCESS;
-	
-	while (true) {
-		SrsCommonMessage* msg = NULL;
-		if ((ret = protocol->recv_message(&msg)) != ERROR_SUCCESS) {
-			srs_error("recv message failed. ret=%d", ret);
-			return ret;
-		}
-		srs_verbose("recv message success.");
-		
-		if ((ret = msg->decode_packet(protocol)) != ERROR_SUCCESS) {
-			delete msg;
-			srs_error("decode message failed. ret=%d", ret);
-			return ret;
-		}
-		
-		T* pkt = dynamic_cast<T*>(msg->get_packet());
-		if (!pkt) {
-			delete msg;
-			srs_trace("drop message(type=%d, size=%d, time=%"PRId64", sid=%d).", 
-				msg->header.message_type, msg->header.payload_length,
-				msg->header.timestamp, msg->header.stream_id);
-			continue;
-		}
-		
-		*pmsg = msg;
-		*ppacket = pkt;
-		break;
-	}
-	
-	return ret;
-}
-
->>>>>>> 574536d9
 #endif