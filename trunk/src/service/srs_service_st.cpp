--- conflicted
+++ resolved
@@ -105,8 +105,6 @@
 
 srs_error_t srs_socket_connect(string server, int port, int64_t tm, srs_netfd_t* pstfd)
 {
-    srs_error_t err = srs_success;
-    
     st_utime_t timeout = ST_UTIME_NO_TIMEOUT;
     if (tm != SRS_CONSTS_NO_TMMS) {
         timeout = (st_utime_t)(tm * 1000);
@@ -122,78 +120,35 @@
     hints.ai_family   = AF_UNSPEC;
     hints.ai_socktype = SOCK_STREAM;
     addrinfo* result  = NULL;
-
     if(getaddrinfo(server.c_str(), port_string, (const addrinfo*)&hints, &result) != 0) {
-        ret = ERROR_SYSTEM_IP_INVALID;
-        srs_error("dns resolve server error, ip empty. ret=%d", ret);
-        return ret;
-    }
-    
-<<<<<<< HEAD
+        return srs_error_new(ERROR_SYSTEM_IP_INVALID, "dns resolve server error");
+    }
+    
     int sock = socket(result->ai_family, result->ai_socktype, result->ai_protocol);
-    if(sock == -1) {
-        ret = ERROR_SOCKET_CREATE;
-        srs_error("create socket error. ret=%d", ret);
+    if(sock == -1){
         freeaddrinfo(result);
-        return ret;
-=======
-    int sock = socket(AF_INET, SOCK_STREAM, 0);
-    if(sock == -1){
         return srs_error_new(ERROR_SOCKET_CREATE, "create socket");
->>>>>>> abcaba33
     }
     
     srs_assert(!stfd);
     stfd = st_netfd_open_socket(sock);
     if(stfd == NULL){
-<<<<<<< HEAD
-        ret = ERROR_ST_OPEN_SOCKET;
-        srs_error("st_netfd_open_socket failed. ret=%d", ret);
         srs_close_stfd(stfd);
         freeaddrinfo(result);
-        return ret;
+        return srs_error_new(ERROR_ST_OPEN_SOCKET, "open socket");
     }
     
     if (st_connect((st_netfd_t)stfd, result->ai_addr, result->ai_addrlen, timeout) == -1){
-        ret = ERROR_ST_CONNECT;
-        srs_error("connect to server error. server=%s, port=%d, ret=%d", server.c_str(), port, ret);
         srs_close_stfd(stfd);
         freeaddrinfo(result);
-        return ret;
-=======
-        return srs_error_new(ERROR_ST_OPEN_SOCKET, "open socket");
-    }
-    
-    // connect to server.
-    std::string ip = srs_dns_resolve(server);
-    if (ip.empty()) {
-        return srs_error_new(ERROR_SYSTEM_IP_INVALID, "resolve server %s", server.c_str());
-    }
-    
-    addr.sin_family = AF_INET;
-    addr.sin_port = htons(port);
-    addr.sin_addr.s_addr = inet_addr(ip.c_str());
-    
-    if (st_connect((st_netfd_t)stfd, (const struct sockaddr*)&addr, sizeof(sockaddr_in), timeout) == -1){
-        err = srs_error_new(ERROR_ST_CONNECT, "connect to %s:%d", ip.c_str(), port);
-        goto failed;
->>>>>>> abcaba33
-    }
+        return srs_error_new(ERROR_ST_CONNECT, "connect to %s:%d", server.c_str(), port);
+    }
+    
     srs_info("connect ok. server=%s, port=%d", server.c_str(), port);
     
     freeaddrinfo(result);
     *pstfd = stfd;
-<<<<<<< HEAD
-    return ret;
-=======
-    return err;
-    
-failed:
-    if (stfd) {
-        srs_close_stfd(stfd);
-    }
-    return err;
->>>>>>> abcaba33
+    return srs_success;
 }
 
 srs_cond_t srs_cond_new()
