--- conflicted
+++ resolved
@@ -1186,15 +1186,9 @@
     }
     
     // add server info to metadata
-<<<<<<< HEAD
-    metadata->metadata->set("server", SrsAmf0Any::str(RTMP_SIG_SRS_KEY" "RTMP_SIG_SRS_VERSION" ("RTMP_SIG_SRS_URL_SHORT")"));
+    metadata->metadata->set("server", SrsAmf0Any::str(RTMP_SIG_SRS_SERVER));
     metadata->metadata->set("srs_primary", SrsAmf0Any::str(RTMP_SIG_SRS_PRIMARY));
     metadata->metadata->set("srs_authors", SrsAmf0Any::str(RTMP_SIG_SRS_AUTHROS));
-=======
-    metadata->metadata->set("server", SrsAmf0Any::str(RTMP_SIG_SRS_SERVER));
-    metadata->metadata->set("primary", SrsAmf0Any::str(RTMP_SIG_SRS_PRIMARY));
-    metadata->metadata->set("authors", SrsAmf0Any::str(RTMP_SIG_SRS_AUTHROS));
->>>>>>> b982b27f
     
     // version, for example, 1.0.0
     // add version to metadata, please donot remove it, for debug.
