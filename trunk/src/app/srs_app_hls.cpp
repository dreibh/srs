/**
 * The MIT License (MIT)
 *
 * Copyright (c) 2013-2017 OSSRS(winlin)
 *
 * Permission is hereby granted, free of charge, to any person obtaining a copy of
 * this software and associated documentation files (the "Software"), to deal in
 * the Software without restriction, including without limitation the rights to
 * use, copy, modify, merge, publish, distribute, sublicense, and/or sell copies of
 * the Software, and to permit persons to whom the Software is furnished to do so,
 * subject to the following conditions:
 *
 * The above copyright notice and this permission notice shall be included in all
 * copies or substantial portions of the Software.
 *
 * THE SOFTWARE IS PROVIDED "AS IS", WITHOUT WARRANTY OF ANY KIND, EXPRESS OR
 * IMPLIED, INCLUDING BUT NOT LIMITED TO THE WARRANTIES OF MERCHANTABILITY, FITNESS
 * FOR A PARTICULAR PURPOSE AND NONINFRINGEMENT. IN NO EVENT SHALL THE AUTHORS OR
 * COPYRIGHT HOLDERS BE LIABLE FOR ANY CLAIM, DAMAGES OR OTHER LIABILITY, WHETHER
 * IN AN ACTION OF CONTRACT, TORT OR OTHERWISE, ARISING FROM, OUT OF OR IN
 * CONNECTION WITH THE SOFTWARE OR THE USE OR OTHER DEALINGS IN THE SOFTWARE.
 */

#include <srs_app_hls.hpp>

#include <sys/types.h>
#include <sys/stat.h>
#include <fcntl.h>
#include <stdlib.h>
#include <string.h>
#include <math.h>

#include <algorithm>
#include <sstream>
using namespace std;

#include <srs_kernel_error.hpp>
#include <srs_kernel_codec.hpp>
#include <srs_protocol_amf0.hpp>
#include <srs_rtmp_stack.hpp>
#include <srs_app_config.hpp>
#include <srs_app_source.hpp>
#include <srs_core_autofree.hpp>
#include <srs_rtmp_stack.hpp>
#include <srs_app_pithy_print.hpp>
#include <srs_kernel_utility.hpp>
#include <srs_kernel_codec.hpp>
#include <srs_kernel_file.hpp>
#include <srs_protocol_stream.hpp>
#include <srs_kernel_ts.hpp>
#include <srs_app_utility.hpp>
#include <srs_app_http_hooks.hpp>
#include <srs_protocol_format.hpp>

// drop the segment when duration of ts too small.
#define SRS_AUTO_HLS_SEGMENT_MIN_DURATION_MS 100

// fragment plus the deviation percent.
#define SRS_HLS_FLOOR_REAP_PERCENT 0.3
// reset the piece id when deviation overflow this.
#define SRS_JUMP_WHEN_PIECE_DEVIATION 20

SrsHlsSegment::SrsHlsSegment(SrsTsContext* c, SrsAudioCodecId ac, SrsVideoCodecId vc)
{
    sequence_no = 0;
    writer = new SrsFileWriter();
    tscw = new SrsTsContextWriter(writer, c, ac, vc);
}

SrsHlsSegment::~SrsHlsSegment()
{
    srs_freep(tscw);
    srs_freep(writer);
}

SrsDvrAsyncCallOnHls::SrsDvrAsyncCallOnHls(int c, SrsRequest* r, string p, string t, string m, string mu, int s, double d)
{
    req = r->copy();
    cid = c;
    path = p;
    ts_url = t;
    m3u8 = m;
    m3u8_url = mu;
    seq_no = s;
    duration = d;
}

SrsDvrAsyncCallOnHls::~SrsDvrAsyncCallOnHls()
{
    srs_freep(req);
}

int SrsDvrAsyncCallOnHls::call()
{
    int ret = ERROR_SUCCESS;
    
    if (!_srs_config->get_vhost_http_hooks_enabled(req->vhost)) {
        return ret;
    }
    
    // the http hooks will cause context switch,
    // so we must copy all hooks for the on_connect may freed.
    // @see https://github.com/ossrs/srs/issues/475
    vector<string> hooks;
    
    if (true) {
        SrsConfDirective* conf = _srs_config->get_vhost_on_hls(req->vhost);
        
        if (!conf) {
            srs_info("ignore the empty http callback: on_hls");
            return ret;
        }
        
        hooks = conf->args;
    }
    
    for (int i = 0; i < (int)hooks.size(); i++) {
        std::string url = hooks.at(i);
        if ((ret = SrsHttpHooks::on_hls(cid, url, req, path, ts_url, m3u8, m3u8_url, seq_no, duration)) != ERROR_SUCCESS) {
            srs_error("hook client on_hls failed. url=%s, ret=%d", url.c_str(), ret);
            return ret;
        }
    }
    
    return ret;
}

string SrsDvrAsyncCallOnHls::to_string()
{
    return "on_hls: " + path;
}

SrsDvrAsyncCallOnHlsNotify::SrsDvrAsyncCallOnHlsNotify(int c, SrsRequest* r, string u)
{
    cid = c;
    req = r->copy();
    ts_url = u;
}

SrsDvrAsyncCallOnHlsNotify::~SrsDvrAsyncCallOnHlsNotify()
{
    srs_freep(req);
}

int SrsDvrAsyncCallOnHlsNotify::call()
{
    int ret = ERROR_SUCCESS;
    
    if (!_srs_config->get_vhost_http_hooks_enabled(req->vhost)) {
        return ret;
    }
    
    // the http hooks will cause context switch,
    // so we must copy all hooks for the on_connect may freed.
    // @see https://github.com/ossrs/srs/issues/475
    vector<string> hooks;
    
    if (true) {
        SrsConfDirective* conf = _srs_config->get_vhost_on_hls_notify(req->vhost);
        
        if (!conf) {
            srs_info("ignore the empty http callback: on_hls_notify");
            return ret;
        }
        
        hooks = conf->args;
    }
    
    int nb_notify = _srs_config->get_vhost_hls_nb_notify(req->vhost);
    for (int i = 0; i < (int)hooks.size(); i++) {
        std::string url = hooks.at(i);
        if ((ret = SrsHttpHooks::on_hls_notify(cid, url, req, ts_url, nb_notify)) != ERROR_SUCCESS) {
            srs_error("hook client on_hls_notify failed. url=%s, ret=%d", url.c_str(), ret);
            return ret;
        }
    }
    
    return ret;
}

string SrsDvrAsyncCallOnHlsNotify::to_string()
{
    return "on_hls_notify: " + ts_url;
}

SrsHlsMuxer::SrsHlsMuxer()
{
    req = NULL;
    hls_fragment = hls_window = 0;
    hls_aof_ratio = 1.0;
    deviation_ts = 0;
    hls_cleanup = true;
    hls_wait_keyframe = true;
    previous_floor_ts = 0;
    accept_floor_ts = 0;
    hls_ts_floor = false;
    max_td = 0;
    _sequence_no = 0;
    current = NULL;
    async = new SrsAsyncCallWorker();
    context = new SrsTsContext();
    segments = new SrsFragmentWindow();
}

SrsHlsMuxer::~SrsHlsMuxer()
{
    srs_freep(current);
    srs_freep(req);
    srs_freep(async);
    srs_freep(context);
}

void SrsHlsMuxer::dispose()
{
    int ret = ERROR_SUCCESS;
    
    segments->dispose();
    
    if (current) {
        if ((ret = current->unlink_tmpfile()) != ERROR_SUCCESS) {
            srs_warn("Unlink tmp ts failed, ret=%d", ret);
        }
        srs_freep(current);
    }
    
    if (unlink(m3u8.c_str()) < 0) {
        srs_warn("dispose unlink path failed. file=%s", m3u8.c_str());
    }
    
    srs_trace("gracefully dispose hls %s", req? req->get_stream_url().c_str() : "");
}

int SrsHlsMuxer::sequence_no()
{
    return _sequence_no;
}

string SrsHlsMuxer::ts_url()
{
    return current? current->uri:"";
}

double SrsHlsMuxer::duration()
{
    return current? current->duration()/1000.0:0;
}

int SrsHlsMuxer::deviation()
{
    // no floor, no deviation.
    if (!hls_ts_floor) {
        return 0;
    }
    
    return deviation_ts;
}

int SrsHlsMuxer::initialize()
{
    int ret = ERROR_SUCCESS;
    
    if ((ret = async->start()) != ERROR_SUCCESS) {
        return ret;
    }
    
    return ret;
}

int SrsHlsMuxer::update_config(SrsRequest* r, string entry_prefix,
    string path, string m3u8_file, string ts_file, double fragment, double window,
    bool ts_floor, double aof_ratio, bool cleanup, bool wait_keyframe
) {
    int ret = ERROR_SUCCESS;
    
    srs_freep(req);
    req = r->copy();
    
    hls_entry_prefix = entry_prefix;
    hls_path = path;
    hls_ts_file = ts_file;
    hls_fragment = fragment;
    hls_aof_ratio = aof_ratio;
    hls_ts_floor = ts_floor;
    hls_cleanup = cleanup;
    hls_wait_keyframe = wait_keyframe;
    previous_floor_ts = 0;
    accept_floor_ts = 0;
    hls_window = window;
    deviation_ts = 0;
    
    // generate the m3u8 dir and path.
    m3u8_url = srs_path_build_stream(m3u8_file, req->vhost, req->app, req->stream);
    m3u8 = path + "/" + m3u8_url;
    
    // when update config, reset the history target duration.
    max_td = (int)(fragment * _srs_config->get_hls_td_ratio(r->vhost));
    
    // create m3u8 dir once.
    m3u8_dir = srs_path_dirname(m3u8);
    if ((ret = srs_create_dir_recursively(m3u8_dir)) != ERROR_SUCCESS) {
        srs_error("create app dir %s failed. ret=%d", m3u8_dir.c_str(), ret);
        return ret;
    }
    srs_info("create m3u8 dir %s ok", m3u8_dir.c_str());
    
    return ret;
}

int SrsHlsMuxer::segment_open()
{
    int ret = ERROR_SUCCESS;
    
    if (current) {
        srs_warn("ignore the segment open, for segment is already open.");
        return ret;
    }
    
    // when segment open, the current segment must be NULL.
    srs_assert(!current);
    
    // load the default acodec from config.
    SrsAudioCodecId default_acodec = SrsAudioCodecIdAAC;
    if (true) {
        std::string default_acodec_str = _srs_config->get_hls_acodec(req->vhost);
        if (default_acodec_str == "mp3") {
            default_acodec = SrsAudioCodecIdMP3;
            srs_info("hls: use default mp3 acodec");
        } else if (default_acodec_str == "aac") {
            default_acodec = SrsAudioCodecIdAAC;
            srs_info("hls: use default aac acodec");
        } else if (default_acodec_str == "an") {
            default_acodec = SrsAudioCodecIdDisabled;
            srs_info("hls: use default an acodec for pure video");
        } else {
            srs_warn("hls: use aac for other codec=%s", default_acodec_str.c_str());
        }
    }
    
    // load the default vcodec from config.
    SrsVideoCodecId default_vcodec = SrsVideoCodecIdAVC;
    if (true) {
        std::string default_vcodec_str = _srs_config->get_hls_vcodec(req->vhost);
        if (default_vcodec_str == "h264") {
            default_vcodec = SrsVideoCodecIdAVC;
            srs_info("hls: use default h264 vcodec");
        } else if (default_vcodec_str == "vn") {
            default_vcodec = SrsVideoCodecIdDisabled;
            srs_info("hls: use default vn vcodec for pure audio");
        } else {
            srs_warn("hls: use h264 for other codec=%s", default_vcodec_str.c_str());
        }
    }
    
    // new segment.
    current = new SrsHlsSegment(context, default_acodec, default_vcodec);
    current->sequence_no = _sequence_no++;
    
    // generate filename.
    std::string ts_file = hls_ts_file;
    ts_file = srs_path_build_stream(ts_file, req->vhost, req->app, req->stream);
    if (hls_ts_floor) {
        // accept the floor ts for the first piece.
        int64_t current_floor_ts = (int64_t)(srs_update_system_time_ms() / (1000 * hls_fragment));
        if (!accept_floor_ts) {
            accept_floor_ts = current_floor_ts - 1;
        } else {
            accept_floor_ts++;
        }
        
        // jump when deviation more than 10p
        if (accept_floor_ts - current_floor_ts > SRS_JUMP_WHEN_PIECE_DEVIATION) {
            srs_warn("hls: jmp for ts deviation, current=%"PRId64", accept=%"PRId64, current_floor_ts, accept_floor_ts);
            accept_floor_ts = current_floor_ts - 1;
        }
        
        // when reap ts, adjust the deviation.
        deviation_ts = (int)(accept_floor_ts - current_floor_ts);
        
        // dup/jmp detect for ts in floor mode.
        if (previous_floor_ts && previous_floor_ts != current_floor_ts - 1) {
            srs_warn("hls: dup/jmp ts, previous=%"PRId64", current=%"PRId64", accept=%"PRId64", deviation=%d",
                     previous_floor_ts, current_floor_ts, accept_floor_ts, deviation_ts);
        }
        previous_floor_ts = current_floor_ts;
        
        // we always ensure the piece is increase one by one.
        std::stringstream ts_floor;
        ts_floor << accept_floor_ts;
        ts_file = srs_string_replace(ts_file, "[timestamp]", ts_floor.str());
        
        // TODO: FIMXE: we must use the accept ts floor time to generate the hour variable.
        ts_file = srs_path_build_timestamp(ts_file);
    } else {
        ts_file = srs_path_build_timestamp(ts_file);
    }
    if (true) {
        std::stringstream ss;
        ss << current->sequence_no;
        ts_file = srs_string_replace(ts_file, "[seq]", ss.str());
    }
    current->set_path(hls_path + "/" + ts_file);
    srs_info("hls: generate ts path %s, tmpl=%s, floor=%d", ts_file.c_str(), hls_ts_file.c_str(), hls_ts_floor);
    
    // the ts url, relative or absolute url.
    // TODO: FIXME: Use url and path manager.
    std::string ts_url = current->fullpath();
    if (srs_string_starts_with(ts_url, m3u8_dir)) {
        ts_url = ts_url.substr(m3u8_dir.length());
    }
    while (srs_string_starts_with(ts_url, "/")) {
        ts_url = ts_url.substr(1);
    }
    current->uri += hls_entry_prefix;
    if (!hls_entry_prefix.empty() && !srs_string_ends_with(hls_entry_prefix, "/")) {
        current->uri += "/";
        
        // add the http dir to uri.
        string http_dir = srs_path_dirname(m3u8_url);
        if (!http_dir.empty()) {
            current->uri += http_dir + "/";
        }
    }
    current->uri += ts_url;
    
    // create dir recursively for hls.
    if ((ret = current->create_dir()) != ERROR_SUCCESS) {
        return ret;
    }
    
    // open temp ts file.
    std::string tmp_file = current->tmppath();
    if ((ret = current->tscw->open(tmp_file.c_str())) != ERROR_SUCCESS) {
        srs_error("open hls muxer failed. ret=%d", ret);
        return ret;
    }
    srs_info("open HLS muxer success. path=%s, tmp=%s", current->fullpath().c_str(), tmp_file.c_str());
    
    return ret;
}

int SrsHlsMuxer::on_sequence_header()
{
    int ret = ERROR_SUCCESS;
    
    srs_assert(current);
    
    // set the current segment to sequence header,
    // when close the segement, it will write a discontinuity to m3u8 file.
    current->set_sequence_header(true);
    
    return ret;
}

bool SrsHlsMuxer::is_segment_overflow()
{
    srs_assert(current);
    
    // to prevent very small segment.
    if (current->duration() < 2 * SRS_AUTO_HLS_SEGMENT_MIN_DURATION_MS) {
        return false;
    }
    
    // use N% deviation, to smoother.
    double deviation = hls_ts_floor? SRS_HLS_FLOOR_REAP_PERCENT * deviation_ts * hls_fragment : 0.0;
    srs_info("hls: dur=%"PRId64"ms, tar=%.2f, dev=%.2fms/%dp, frag=%.2f",
             current->duration(), hls_fragment + deviation, deviation, deviation_ts, hls_fragment);
    
    return current->duration() >= (hls_fragment + deviation) * 1000;
}

bool SrsHlsMuxer::wait_keyframe()
{
    return hls_wait_keyframe;
}

bool SrsHlsMuxer::is_segment_absolutely_overflow()
{
    // @see https://github.com/ossrs/srs/issues/151#issuecomment-83553950
    srs_assert(current);
    
    // to prevent very small segment.
    if (current->duration() < 2 * SRS_AUTO_HLS_SEGMENT_MIN_DURATION_MS) {
        return false;
    }
    
    // use N% deviation, to smoother.
    double deviation = hls_ts_floor? SRS_HLS_FLOOR_REAP_PERCENT * deviation_ts * hls_fragment : 0.0;
    srs_info("hls: dur=%"PRId64"ms, tar=%.2f, dev=%.2fms/%dp, frag=%.2f",
             current->duration(), hls_fragment + deviation, deviation, deviation_ts, hls_fragment);
    
    return current->duration() >= (hls_aof_ratio * hls_fragment + deviation) * 1000;
}

bool SrsHlsMuxer::pure_audio()
{
    return current && current->tscw && current->tscw->video_codec() == SrsVideoCodecIdDisabled;
}

int SrsHlsMuxer::flush_audio(SrsTsMessageCache* cache)
{
    int ret = ERROR_SUCCESS;
    
    // if current is NULL, segment is not open, ignore the flush event.
    if (!current) {
        srs_warn("flush audio ignored, for segment is not open.");
        return ret;
    }
    
    if (!cache->audio || cache->audio->payload->length() <= 0) {
        return ret;
    }
    
    // update the duration of segment.
    current->append(cache->audio->pts / 90);
    
    if ((ret = current->tscw->write_audio(cache->audio)) != ERROR_SUCCESS) {
        return ret;
    }
    
    // write success, clear and free the msg
    srs_freep(cache->audio);
    
    return ret;
}

int SrsHlsMuxer::flush_video(SrsTsMessageCache* cache)
{
    int ret = ERROR_SUCCESS;
    
    // if current is NULL, segment is not open, ignore the flush event.
    if (!current) {
        srs_warn("flush video ignored, for segment is not open.");
        return ret;
    }
    
    if (!cache->video || cache->video->payload->length() <= 0) {
        return ret;
    }
    
    srs_assert(current);
    
    // update the duration of segment.
    current->append(cache->video->dts / 90);
    
    if ((ret = current->tscw->write_video(cache->video)) != ERROR_SUCCESS) {
        return ret;
    }
    
    // write success, clear and free the msg
    srs_freep(cache->video);
    
    return ret;
}

int SrsHlsMuxer::segment_close()
{
    int ret = ERROR_SUCCESS;
    
    if (!current) {
        srs_warn("ignore the segment close, for segment is not open.");
        return ret;
    }
    
    // when close current segment, the current segment must not be NULL.
    srs_assert(current);
    
    // valid, add to segments if segment duration is ok
    // when too small, it maybe not enough data to play.
    // when too large, it maybe timestamp corrupt.
    // make the segment more acceptable, when in [min, max_td * 2], it's ok.
    if (current->duration() >= SRS_AUTO_HLS_SEGMENT_MIN_DURATION_MS && (int)current->duration() <= max_td * 2 * 1000) {
        // use async to call the http hooks, for it will cause thread switch.
        if ((ret = async->execute(new SrsDvrAsyncCallOnHls(
            _srs_context->get_id(), req,
            current->fullpath(), current->uri, m3u8, m3u8_url,
            current->sequence_no, current->duration() / 1000.0))) != ERROR_SUCCESS)
        {
            return ret;
        }
        
        // use async to call the http hooks, for it will cause thread switch.
        if ((ret = async->execute(new SrsDvrAsyncCallOnHlsNotify(_srs_context->get_id(), req, current->uri))) != ERROR_SUCCESS) {
            return ret;
        }
        srs_info("Reap ts segment, sequence_no=%d, uri=%s, duration=%"PRId64"ms", current->sequence_no, current->uri.c_str(), current->duration());
        
        // close the muxer of finished segment.
        srs_freep(current->tscw);
        
        // rename from tmp to real path
        if ((ret = current->rename()) != ERROR_SUCCESS) {
            return ret;
        }
        
        segments->append(current);
        current = NULL;
    } else {
        // reuse current segment index.
        _sequence_no--;
        
        srs_trace("Drop ts segment, sequence_no=%d, uri=%s, duration=%"PRId64"ms", current->sequence_no, current->uri.c_str(), current->duration());
        
        // rename from tmp to real path
        if ((ret = current->unlink_tmpfile()) != ERROR_SUCCESS) {
            return ret;
        }
        srs_freep(current);
    }
    
    // shrink the segments.
    segments->shrink(hls_window * 1000);
    
    // refresh the m3u8, donot contains the removed ts
    ret = refresh_m3u8();
    
    // remove the ts file.
    segments->clear_expired(hls_cleanup);
    
    // check ret of refresh m3u8
    if (ret != ERROR_SUCCESS) {
        srs_error("refresh m3u8 failed. ret=%d", ret);
        return ret;
    }
    
    return ret;
}

int SrsHlsMuxer::refresh_m3u8()
{
    int ret = ERROR_SUCCESS;
    
    // no segments, also no m3u8, return.
    if (segments->empty()) {
        return ret;
    }
    
    std::string temp_m3u8 = m3u8 + ".temp";
    if ((ret = _refresh_m3u8(temp_m3u8)) == ERROR_SUCCESS) {
        if (rename(temp_m3u8.c_str(), m3u8.c_str()) < 0) {
            ret = ERROR_HLS_WRITE_FAILED;
            srs_error("rename m3u8 file failed. %s => %s, ret=%d", temp_m3u8.c_str(), m3u8.c_str(), ret);
        }
    }
    
    // remove the temp file.
    if (srs_path_exists(temp_m3u8)) {
        if (unlink(temp_m3u8.c_str()) < 0) {
            srs_warn("ignore remove m3u8 failed, %s", temp_m3u8.c_str());
        }
    }
    
    return ret;
}

int SrsHlsMuxer::_refresh_m3u8(string m3u8_file)
{
    int ret = ERROR_SUCCESS;
    
    // no segments, return.
    if (segments->empty()) {
        return ret;
    }
    
    SrsFileWriter writer;
    if ((ret = writer.open(m3u8_file)) != ERROR_SUCCESS) {
        srs_error("open m3u8 file %s failed. ret=%d", m3u8_file.c_str(), ret);
        return ret;
    }
    srs_info("open m3u8 file %s success.", m3u8_file.c_str());
    
    // #EXTM3U\n
    // #EXT-X-VERSION:3\n
    // #EXT-X-ALLOW-CACHE:YES\n
    std::stringstream ss;
    ss << "#EXTM3U" << SRS_CONSTS_LF
    << "#EXT-X-VERSION:3" << SRS_CONSTS_LF
    << "#EXT-X-ALLOW-CACHE:YES" << SRS_CONSTS_LF;
    srs_verbose("write m3u8 header success.");
    
    // #EXT-X-MEDIA-SEQUENCE:4294967295\n
    SrsHlsSegment* first = dynamic_cast<SrsHlsSegment*>(segments->first());
    ss << "#EXT-X-MEDIA-SEQUENCE:" << first->sequence_no << SRS_CONSTS_LF;
    srs_verbose("write m3u8 sequence success.");
    
    // iterator shared for td generation and segemnts wrote.
    std::vector<SrsHlsSegment*>::iterator it;
    
    // #EXT-X-TARGETDURATION:4294967295\n
    /**
     * @see hls-m3u8-draft-pantos-http-live-streaming-12.pdf, page 25
     * The Media Playlist file MUST contain an EXT-X-TARGETDURATION tag.
     * Its value MUST be equal to or greater than the EXTINF duration of any
     * media segment that appears or will appear in the Playlist file,
     * rounded to the nearest integer. Its value MUST NOT change. A
     * typical target duration is 10 seconds.
     */
    // @see https://github.com/ossrs/srs/issues/304#issuecomment-74000081
    int target_duration = (int)ceil(segments->max_duration() / 1000.0);
    target_duration = srs_max(target_duration, max_td);
    
    ss << "#EXT-X-TARGETDURATION:" << target_duration << SRS_CONSTS_LF;
    srs_verbose("write m3u8 duration success.");
    
    // write all segments
    for (int i = 0; i < segments->size(); i++) {
        SrsHlsSegment* segment = dynamic_cast<SrsHlsSegment*>(segments->at(i));
        
        if (segment->is_sequence_header()) {
            // #EXT-X-DISCONTINUITY\n
            ss << "#EXT-X-DISCONTINUITY" << SRS_CONSTS_LF;
            srs_verbose("write m3u8 segment discontinuity success.");
        }
        
        // "#EXTINF:4294967295.208,\n"
        ss.precision(3);
        ss.setf(std::ios::fixed, std::ios::floatfield);
        ss << "#EXTINF:" << segment->duration() / 1000.0 << ", no desc" << SRS_CONSTS_LF;
        srs_verbose("write m3u8 segment info success.");
        
        // {file name}\n
        ss << segment->uri << SRS_CONSTS_LF;
        srs_verbose("write m3u8 segment uri success.");
    }
    
    // write m3u8 to writer.
    std::string m3u8 = ss.str();
    if ((ret = writer.write((char*)m3u8.c_str(), (int)m3u8.length(), NULL)) != ERROR_SUCCESS) {
        srs_error("write m3u8 failed. ret=%d", ret);
        return ret;
    }
    srs_info("write m3u8 %s success.", m3u8_file.c_str());
    
    return ret;
}

SrsHlsController::SrsHlsController()
{
    tsmc = new SrsTsMessageCache();
    muxer = new SrsHlsMuxer();
}

SrsHlsController::~SrsHlsController()
{
    srs_freep(muxer);
    srs_freep(tsmc);
}

int SrsHlsController::initialize()
{
    return muxer->initialize();
}

void SrsHlsController::dispose()
{
    muxer->dispose();
}

int SrsHlsController::sequence_no()
{
    return muxer->sequence_no();
}

string SrsHlsController::ts_url()
{
    return muxer->ts_url();
}

double SrsHlsController::duration()
{
    return muxer->duration();
}

int SrsHlsController::deviation()
{
    return muxer->deviation();
}

int SrsHlsController::on_publish(SrsRequest* req)
{
    int ret = ERROR_SUCCESS;
    
    std::string vhost = req->vhost;
    std::string stream = req->stream;
    std::string app = req->app;
    
    double hls_fragment = _srs_config->get_hls_fragment(vhost);
    double hls_window = _srs_config->get_hls_window(vhost);
    
    // get the hls m3u8 ts list entry prefix config
    std::string entry_prefix = _srs_config->get_hls_entry_prefix(vhost);
    // get the hls path config
    std::string path = _srs_config->get_hls_path(vhost);
    std::string m3u8_file = _srs_config->get_hls_m3u8_file(vhost);
    std::string ts_file = _srs_config->get_hls_ts_file(vhost);
    bool cleanup = _srs_config->get_hls_cleanup(vhost);
    bool wait_keyframe = _srs_config->get_hls_wait_keyframe(vhost);
    // the audio overflow, for pure audio to reap segment.
    double hls_aof_ratio = _srs_config->get_hls_aof_ratio(vhost);
    // whether use floor(timestamp/hls_fragment) for variable timestamp
    bool ts_floor = _srs_config->get_hls_ts_floor(vhost);
    // the seconds to dispose the hls.
    int hls_dispose = _srs_config->get_hls_dispose(vhost);
    
    // TODO: FIXME: support load exists m3u8, to continue publish stream.
    // for the HLS donot requires the EXT-X-MEDIA-SEQUENCE be monotonically increase.
    
    // open muxer
    if ((ret = muxer->update_config(req, entry_prefix,
        path, m3u8_file, ts_file, hls_fragment, hls_window, ts_floor, hls_aof_ratio,
        cleanup, wait_keyframe)) != ERROR_SUCCESS
    ) {
        srs_error("m3u8 muxer update config failed. ret=%d", ret);
        return ret;
    }
    
    if ((ret = muxer->segment_open()) != ERROR_SUCCESS) {
        srs_error("m3u8 muxer open segment failed. ret=%d", ret);
        return ret;
    }
    srs_trace("hls: win=%.2f, frag=%.2f, prefix=%s, path=%s, m3u8=%s, ts=%s, aof=%.2f, floor=%d, clean=%d, waitk=%d, dispose=%d",
              hls_window, hls_fragment, entry_prefix.c_str(), path.c_str(), m3u8_file.c_str(),
              ts_file.c_str(), hls_aof_ratio, ts_floor, cleanup, wait_keyframe, hls_dispose);
    
    return ret;
}

int SrsHlsController::on_unpublish()
{
    int ret = ERROR_SUCCESS;
    
    if ((ret = muxer->flush_audio(tsmc)) != ERROR_SUCCESS) {
        srs_error("m3u8 muxer flush audio failed. ret=%d", ret);
        return ret;
    }
    
    if ((ret = muxer->segment_close()) != ERROR_SUCCESS) {
        return ret;
    }
    
    return ret;
}

int SrsHlsController::on_sequence_header()
{
    // TODO: support discontinuity for the same stream
    // currently we reap and insert discontinity when encoder republish,
    // but actually, event when stream is not republish, the
    // sequence header may change, for example,
    // ffmpeg ingest a external rtmp stream and push to srs,
    // when the sequence header changed, the stream is not republish.
    return muxer->on_sequence_header();
}

int SrsHlsController::write_audio(SrsAudioFrame* frame, int64_t pts)
{
    int ret = ERROR_SUCCESS;
    
    // write audio to cache.
    if ((ret = tsmc->cache_audio(frame, pts)) != ERROR_SUCCESS) {
        return ret;
    }
    
    // reap when current source is pure audio.
    // it maybe changed when stream info changed,
    // for example, pure audio when start, audio/video when publishing,
    // pure audio again for audio disabled.
    // so we reap event when the audio incoming when segment overflow.
    // @see https://github.com/ossrs/srs/issues/151
    // we use absolutely overflow of segment to make jwplayer/ffplay happy
    // @see https://github.com/ossrs/srs/issues/151#issuecomment-71155184
    if (tsmc->audio && muxer->is_segment_absolutely_overflow()) {
        srs_info("hls: absolute audio reap segment.");
        if ((ret = reap_segment()) != ERROR_SUCCESS) {
            return ret;
        }
    }
    
    // for pure audio, aggregate some frame to one.
    // TODO: FIXME: Check whether it's necessary.
    if (muxer->pure_audio() && tsmc->audio) {
        if (pts - tsmc->audio->start_pts < SRS_CONSTS_HLS_PURE_AUDIO_AGGREGATE) {
            return ret;
        }
    }
    
    // directly write the audio frame by frame to ts,
    // it's ok for the hls overload, or maybe cause the audio corrupt,
    // which introduced by aggregate the audios to a big one.
    // @see https://github.com/ossrs/srs/issues/512
    if ((ret = muxer->flush_audio(tsmc)) != ERROR_SUCCESS) {
        return ret;
    }
    
    return ret;
}

int SrsHlsController::write_video(SrsVideoFrame* frame, int64_t dts)
{
    int ret = ERROR_SUCCESS;
    
    // write video to cache.
    if ((ret = tsmc->cache_video(frame, dts)) != ERROR_SUCCESS) {
        return ret;
    }
    
    // when segment overflow, reap if possible.
    if (muxer->is_segment_overflow()) {
        // do reap ts if any of:
        //      a. wait keyframe and got keyframe.
        //      b. always reap when not wait keyframe.
        if (!muxer->wait_keyframe() || frame->frame_type == SrsVideoAvcFrameTypeKeyFrame) {
            // reap the segment, which will also flush the video.
            if ((ret = reap_segment()) != ERROR_SUCCESS) {
                return ret;
            }
        }
    }
    
    // flush video when got one
    if ((ret = muxer->flush_video(tsmc)) != ERROR_SUCCESS) {
        srs_error("m3u8 muxer flush video failed. ret=%d", ret);
        return ret;
    }
    
    return ret;
}

int SrsHlsController::reap_segment()
{
    int ret = ERROR_SUCCESS;
    
    // TODO: flush audio before or after segment?
    // TODO: fresh segment begin with audio or video?
    
    // close current ts.
    if ((ret = muxer->segment_close()) != ERROR_SUCCESS) {
        srs_error("m3u8 muxer close segment failed. ret=%d", ret);
        return ret;
    }
    
    // open new ts.
    if ((ret = muxer->segment_open()) != ERROR_SUCCESS) {
        srs_error("m3u8 muxer open segment failed. ret=%d", ret);
        return ret;
    }
    
    // segment open, flush video first.
    if ((ret = muxer->flush_video(tsmc)) != ERROR_SUCCESS) {
        srs_error("m3u8 muxer flush video failed. ret=%d", ret);
        return ret;
    }
    
    // segment open, flush the audio.
    // @see: ngx_rtmp_hls_open_fragment
    /* start fragment with audio to make iPhone happy */
    if ((ret = muxer->flush_audio(tsmc)) != ERROR_SUCCESS) {
        srs_error("m3u8 muxer flush audio failed. ret=%d", ret);
        return ret;
    }
    
    return ret;
}

SrsHls::SrsHls()
{
    req = NULL;
    hub = NULL;
    
    enabled = false;
    disposable = false;
    last_update_time = 0;
    
    previous_audio_dts = 0;
    aac_samples = 0;
    
    jitter = new SrsRtmpJitter();
    controller = new SrsHlsController();
    
    pprint = SrsPithyPrint::create_hls();
}

SrsHls::~SrsHls()
{
    srs_freep(jitter);
    srs_freep(controller);
    srs_freep(pprint);
}

void SrsHls::dispose()
{
    if (enabled) {
        on_unpublish();
    }
    
<<<<<<< HEAD
    controller->dispose();
=======
    // Ignore when hls_dispose disabled.
    // @see https://github.com/ossrs/srs/issues/865
    int hls_dispose = _srs_config->get_hls_dispose(_req->vhost);
    if (!hls_dispose) {
        return;
    }
    
    muxer->dispose();
>>>>>>> a613eb78
}

int SrsHls::cycle()
{
    int ret = ERROR_SUCCESS;
    
    if (last_update_time <= 0) {
        last_update_time = srs_get_system_time_ms();
    }
    
    if (!req) {
        return ret;
    }
    
    int hls_dispose = _srs_config->get_hls_dispose(req->vhost) * 1000;
    if (hls_dispose <= 0) {
        return ret;
    }
    if (srs_get_system_time_ms() - last_update_time <= hls_dispose) {
        return ret;
    }
    last_update_time = srs_get_system_time_ms();
    
    if (!disposable) {
        return ret;
    }
    disposable = false;
    
    srs_trace("hls cycle to dispose hls %s, timeout=%dms", req->get_stream_url().c_str(), hls_dispose);
    dispose();
    
    return ret;
}

int SrsHls::initialize(SrsOriginHub* h, SrsRequest* r)
{
    int ret = ERROR_SUCCESS;
    
    hub = h;
    req = r;
    
    if ((ret = controller->initialize()) != ERROR_SUCCESS) {
        return ret;
    }
    
    return ret;
}

int SrsHls::on_publish()
{
    int ret = ERROR_SUCCESS;
    
    // update the hls time, for hls_dispose.
    last_update_time = srs_get_system_time_ms();
    
    // support multiple publish.
    if (enabled) {
        return ret;
    }
    
    if (!_srs_config->get_hls_enabled(req->vhost)) {
        return ret;
    }
    
    if ((ret = controller->on_publish(req)) != ERROR_SUCCESS) {
        return ret;
    }
    
    // if enabled, open the muxer.
    enabled = true;
    
    // ok, the hls can be dispose, or need to be dispose.
    disposable = true;
    
    return ret;
}

void SrsHls::on_unpublish()
{
    int ret = ERROR_SUCCESS;
    
    // support multiple unpublish.
    if (!enabled) {
        return;
    }
    
    if ((ret = controller->on_unpublish()) != ERROR_SUCCESS) {
        srs_error("ignore m3u8 muxer flush/close audio failed. ret=%d", ret);
    }
    
    enabled = false;
}

int SrsHls::on_audio(SrsSharedPtrMessage* shared_audio, SrsFormat* format)
{
    int ret = ERROR_SUCCESS;
    
    if (!enabled) {
        return ret;
    }
    
    // update the hls time, for hls_dispose.
    last_update_time = srs_get_system_time_ms();
    
    SrsSharedPtrMessage* audio = shared_audio->copy();
    SrsAutoFree(SrsSharedPtrMessage, audio);
    
    // ts support audio codec: aac/mp3
    srs_assert(format->acodec);
    SrsAudioCodecId acodec = format->acodec->id;
    if (acodec != SrsAudioCodecIdAAC && acodec != SrsAudioCodecIdMP3) {
        return ret;
    }
    
    // ignore sequence header
    srs_assert(format->audio);
    if (acodec == SrsAudioCodecIdAAC && format->audio->aac_packet_type == SrsAudioAacFrameTraitSequenceHeader) {
        return controller->on_sequence_header();
    }
    
    // TODO: FIXME: config the jitter of HLS.
    if ((ret = jitter->correct(audio, SrsRtmpJitterAlgorithmOFF)) != ERROR_SUCCESS) {
        srs_error("rtmp jitter correct audio failed. ret=%d", ret);
        return ret;
    }
    
    // Reset the aac samples counter when DTS jitter.
    if (previous_audio_dts > audio->timestamp) {
        previous_audio_dts = audio->timestamp;
        aac_samples = 0;
    }
    
    // Use the diff to guess whether the samples is 1024 or 960.
    int nb_samples_per_frame = 1024;
    int diff = ::abs((int)(audio->timestamp - previous_audio_dts)) * srs_flv_srates[format->acodec->sound_rate];
    if (diff > 100 && diff < 950) {
        nb_samples_per_frame = 960;
    }
    
    // Recalc the DTS by the samples of AAC.
    int64_t dts = 90000 * aac_samples / srs_flv_srates[format->acodec->sound_rate];
    aac_samples += nb_samples_per_frame;
    
    if ((ret = controller->write_audio(format->audio, dts)) != ERROR_SUCCESS) {
        srs_error("hls cache write audio failed. ret=%d", ret);
        return ret;
    }
    
    return ret;
}

int SrsHls::on_video(SrsSharedPtrMessage* shared_video, SrsFormat* format)
{
    int ret = ERROR_SUCCESS;
    
    if (!enabled) {
        return ret;
    }
    
    // update the hls time, for hls_dispose.
    last_update_time = srs_get_system_time_ms();
    
    SrsSharedPtrMessage* video = shared_video->copy();
    SrsAutoFree(SrsSharedPtrMessage, video);
    
    // ignore info frame,
    // @see https://github.com/ossrs/srs/issues/288#issuecomment-69863909
    srs_assert(format->video);
    if (format->video->frame_type == SrsVideoAvcFrameTypeVideoInfoFrame) {
        return ret;
    }
    
    srs_assert(format->vcodec);
    if (format->vcodec->id != SrsVideoCodecIdAVC) {
        return ret;
    }
    
    // ignore sequence header
    if (format->video->avc_packet_type == SrsVideoAvcFrameTraitSequenceHeader) {
        return controller->on_sequence_header();
    }
    
    // TODO: FIXME: config the jitter of HLS.
    if ((ret = jitter->correct(video, SrsRtmpJitterAlgorithmOFF)) != ERROR_SUCCESS) {
        srs_error("rtmp jitter correct video failed. ret=%d", ret);
        return ret;
    }
    
    int64_t dts = video->timestamp * 90;
    if ((ret = controller->write_video(format->video, dts)) != ERROR_SUCCESS) {
        srs_error("hls cache write video failed. ret=%d", ret);
        return ret;
    }
    
    // pithy print message.
    hls_show_mux_log();
    
    return ret;
}

void SrsHls::hls_show_mux_log()
{
    pprint->elapse();
    
    if (!pprint->can_print()) {
        return;
    }
    
    // the run time is not equals to stream time,
    // @see: https://github.com/ossrs/srs/issues/81#issuecomment-48100994
    // it's ok.
    srs_trace("-> "SRS_CONSTS_LOG_HLS" time=%"PRId64", sno=%d, ts=%s, dur=%.2f, dva=%dp",
              pprint->age(), controller->sequence_no(), controller->ts_url().c_str(),
              controller->duration(), controller->deviation());
}

<|MERGE_RESOLUTION|>--- conflicted
+++ resolved
@@ -992,18 +992,14 @@
         on_unpublish();
     }
     
-<<<<<<< HEAD
-    controller->dispose();
-=======
     // Ignore when hls_dispose disabled.
     // @see https://github.com/ossrs/srs/issues/865
-    int hls_dispose = _srs_config->get_hls_dispose(_req->vhost);
+    int hls_dispose = _srs_config->get_hls_dispose(req->vhost);
     if (!hls_dispose) {
         return;
     }
     
-    muxer->dispose();
->>>>>>> a613eb78
+    controller->dispose();
 }
 
 int SrsHls::cycle()
