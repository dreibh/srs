/**
 * The MIT License (MIT)
 *
 * Copyright (c) 2013-2017 OSSRS(winlin)
 *
 * Permission is hereby granted, free of charge, to any person obtaining a copy of
 * this software and associated documentation files (the "Software"), to deal in
 * the Software without restriction, including without limitation the rights to
 * use, copy, modify, merge, publish, distribute, sublicense, and/or sell copies of
 * the Software, and to permit persons to whom the Software is furnished to do so,
 * subject to the following conditions:
 *
 * The above copyright notice and this permission notice shall be included in all
 * copies or substantial portions of the Software.
 *
 * THE SOFTWARE IS PROVIDED "AS IS", WITHOUT WARRANTY OF ANY KIND, EXPRESS OR
 * IMPLIED, INCLUDING BUT NOT LIMITED TO THE WARRANTIES OF MERCHANTABILITY, FITNESS
 * FOR A PARTICULAR PURPOSE AND NONINFRINGEMENT. IN NO EVENT SHALL THE AUTHORS OR
 * COPYRIGHT HOLDERS BE LIABLE FOR ANY CLAIM, DAMAGES OR OTHER LIABILITY, WHETHER
 * IN AN ACTION OF CONTRACT, TORT OR OTHERWISE, ARISING FROM, OUT OF OR IN
 * CONNECTION WITH THE SOFTWARE OR THE USE OR OTHER DEALINGS IN THE SOFTWARE.
 */

#include <srs_app_listener.hpp>

#include <sys/types.h>
#include <sys/socket.h>
#include <arpa/inet.h>
#include <signal.h>
#include <sys/types.h>
#include <sys/stat.h>
#include <fcntl.h>
#include <unistd.h>
#include <netdb.h>
using namespace std;

#include <srs_core_autofree.hpp>
#include <srs_kernel_log.hpp>
#include <srs_kernel_error.hpp>
#include <srs_app_server.hpp>
#include <srs_app_utility.hpp>

// set the max packet size.
#define SRS_UDP_MAX_PACKET_SIZE 65535

// sleep in ms for udp recv packet.
#define SrsUdpPacketRecvCycleMS 0

// nginx also set to 512
#define SERVER_LISTEN_BACKLOG 512

ISrsUdpHandler::ISrsUdpHandler()
{
}

ISrsUdpHandler::~ISrsUdpHandler()
{
}

srs_error_t ISrsUdpHandler::on_stfd_change(srs_netfd_t /*fd*/)
{
    return srs_success;
}

ISrsTcpHandler::ISrsTcpHandler()
{
}

ISrsTcpHandler::~ISrsTcpHandler()
{
}

SrsUdpListener::SrsUdpListener(ISrsUdpHandler* h, string i, int p)
{
    handler = h;
    ip = i;
    port = p;
    
    _fd = -1;
    _stfd = NULL;
    
    nb_buf = SRS_UDP_MAX_PACKET_SIZE;
    buf = new char[nb_buf];
    
    trd = new SrsDummyCoroutine();
}

SrsUdpListener::~SrsUdpListener()
{
    // close the stfd to trigger thread to interrupted.
    srs_close_stfd(_stfd);
    
    srs_freep(trd);
    
    // st does not close it sometimes,
    // close it manually.
    close(_fd);
    
    srs_freepa(buf);
}

int SrsUdpListener::fd()
{
    return _fd;
}

srs_netfd_t SrsUdpListener::stfd()
{
    return _stfd;
}

srs_error_t SrsUdpListener::listen()
{
    srs_error_t err = srs_success;
    
<<<<<<< HEAD
    char port_string[8];
    snprintf(port_string, sizeof(port_string), "%d", port);
=======
    char sport[8];
    snprintf(sport, sizeof(sport), "%d", port);
    
>>>>>>> 19789d1c
    addrinfo hints;
    memset(&hints, 0, sizeof(hints));
    hints.ai_family   = AF_UNSPEC;
    hints.ai_socktype = SOCK_DGRAM;
    hints.ai_flags    = AI_NUMERICHOST;
<<<<<<< HEAD
    addrinfo* result  = NULL;
    if(getaddrinfo(ip.c_str(), port_string, (const addrinfo*)&hints, &result) != 0) {
        return srs_error_new(ERROR_SYSTEM_IP_INVALID, "bad address");
    }
    
    if ((_fd = socket(result->ai_family, result->ai_socktype, result->ai_protocol)) == -1) {
        freeaddrinfo(result);
        return srs_error_new(ERROR_SOCKET_CREATE, "create linux socket error. ip=%s, port=%d", ip.c_str(), port);
=======
    
    addrinfo* r  = NULL;
    SrsAutoFree(addrinfo, r);
    if(getaddrinfo(ip.c_str(), sport, (const addrinfo*)&hints, &r) != 0) {
        return srs_error_new(ERROR_SYSTEM_IP_INVALID, "get address info");
    }
    
    if ((_fd = socket(r->ai_family, r->ai_socktype, r->ai_protocol)) == -1) {
        return srs_error_new(ERROR_SOCKET_CREATE, "create socket. ip=%s, port=%d", ip.c_str(), port);
>>>>>>> 19789d1c
    }

    srs_fd_close_exec(_fd);
    srs_socket_reuse_addr(_fd);
    
<<<<<<< HEAD
    if (bind(_fd, result->ai_addr, result->ai_addrlen) == -1) {
        freeaddrinfo(result);
        return srs_error_new(ERROR_SOCKET_BIND, "bind socket error. ep=%s:%d", ip.c_str(), port);;
=======
    if (bind(_fd, r->ai_addr, r->ai_addrlen) == -1) {
        return srs_error_new(ERROR_SOCKET_BIND, "bind socket. ep=%s:%d", ip.c_str(), port);;
>>>>>>> 19789d1c
    }
    freeaddrinfo(result);
    
    if ((_stfd = srs_netfd_open_socket(_fd)) == NULL){
        return srs_error_new(ERROR_ST_OPEN_SOCKET, "st open socket");
    }
    
    srs_freep(trd);
    trd = new SrsSTCoroutine("udp", this);
    if ((err = trd->start()) != srs_success) {
        return srs_error_wrap(err, "start thread");
    }
    
    return err;
}

srs_error_t SrsUdpListener::cycle()
{
    srs_error_t err = srs_success;
    
    while (true) {
        if ((err = trd->pull()) != srs_success) {
            return srs_error_wrap(err, "udp listener");
        }
        
        sockaddr_storage from;
        int nb_from = sizeof(from);
        int nread = 0;
        
        if ((nread = srs_recvfrom(_stfd, buf, nb_buf, (sockaddr*)&from, &nb_from, SRS_UTIME_NO_TIMEOUT)) <= 0) {
            return srs_error_new(ERROR_SOCKET_READ, "udp read, nread=%d", nread);
        }
        
        if ((err = handler->on_udp_packet((const sockaddr*)&from, nb_from, buf, nread)) != srs_success) {
            return srs_error_wrap(err, "handle packet %d bytes", nread);
        }
        
        if (SrsUdpPacketRecvCycleMS > 0) {
            srs_usleep(SrsUdpPacketRecvCycleMS * 1000);
        }
    }
    
    return err;
}

SrsTcpListener::SrsTcpListener(ISrsTcpHandler* h, string i, int p)
{
    handler = h;
    ip = i;
    port = p;
    
    _fd = -1;
    _stfd = NULL;
    
    trd = new SrsDummyCoroutine();
}

SrsTcpListener::~SrsTcpListener()
{
    srs_freep(trd);
    
    srs_close_stfd(_stfd);
}

int SrsTcpListener::fd()
{
    return _fd;
}

srs_error_t SrsTcpListener::listen()
{
    srs_error_t err = srs_success;
    
<<<<<<< HEAD
    char port_string[8];
    snprintf(port_string, sizeof(port_string), "%d", port);
=======
    char sport[8];
    snprintf(sport, sizeof(sport), "%d", port);
    
>>>>>>> 19789d1c
    addrinfo hints;
    memset(&hints, 0, sizeof(hints));
    hints.ai_family   = AF_UNSPEC;
    hints.ai_socktype = SOCK_STREAM;
    hints.ai_flags    = AI_NUMERICHOST;
<<<<<<< HEAD
    addrinfo* result  = NULL;
    if(getaddrinfo(ip.c_str(), port_string, (const addrinfo*)&hints, &result) != 0) {
        return srs_error_new(ERROR_SYSTEM_IP_INVALID, "bad address");
    }
    
    if ((_fd = socket(result->ai_family, result->ai_socktype, result->ai_protocol)) == -1) {
        freeaddrinfo(result);
        return srs_error_new(ERROR_SOCKET_CREATE, "create linux socket error. ip=%s, port=%d", ip.c_str(), port);
=======
    
    addrinfo* r = NULL;
    SrsAutoFree(addrinfo, r);
    if(getaddrinfo(ip.c_str(), sport, (const addrinfo*)&hints, &r) != 0) {
        return srs_error_new(ERROR_SYSTEM_IP_INVALID, "get address info");
    }
    
    if ((_fd = socket(r->ai_family, r->ai_socktype, r->ai_protocol)) == -1) {
        return srs_error_new(ERROR_SOCKET_CREATE, "create socket. ip=%s, port=%d", ip.c_str(), port);
>>>>>>> 19789d1c
    }

    srs_fd_close_exec(_fd);
    srs_socket_reuse_addr(_fd);
    
<<<<<<< HEAD
    if (bind(_fd, result->ai_addr, result->ai_addrlen) == -1) {
        freeaddrinfo(result);
        return srs_error_new(ERROR_SOCKET_BIND, "bind socket error. ep=%s:%d", ip.c_str(), port);;
    }
    freeaddrinfo(result);
=======
    if (bind(_fd, r->ai_addr, r->ai_addrlen) == -1) {
        return srs_error_new(ERROR_SOCKET_BIND, "bind socket. ep=%s:%d", ip.c_str(), port);;
    }
>>>>>>> 19789d1c

    if (::listen(_fd, SERVER_LISTEN_BACKLOG) == -1) {
        return srs_error_new(ERROR_SOCKET_LISTEN, "listen socket");
    }
    
    if ((_stfd = srs_netfd_open_socket(_fd)) == NULL){
        return srs_error_new(ERROR_ST_OPEN_SOCKET, "st open socket");
    }
    
    srs_freep(trd);
    trd = new SrsSTCoroutine("tcp", this);
    if ((err = trd->start()) != srs_success) {
        return srs_error_wrap(err, "start coroutine");
    }
    
    return err;
}

srs_error_t SrsTcpListener::cycle()
{
    srs_error_t err = srs_success;
    
    while (true) {
        if ((err = trd->pull()) != srs_success) {
            return srs_error_wrap(err, "tcp listener");
        }
        
        srs_netfd_t cstfd = srs_accept(_stfd, NULL, NULL, SRS_UTIME_NO_TIMEOUT);
        if(cstfd == NULL){
            return srs_error_new(ERROR_SOCKET_CREATE, "accept failed");
        }
        
        int cfd = srs_netfd_fileno(cstfd);
        srs_fd_close_exec(cfd);
        
        if ((err = handler->on_tcp_client(cstfd)) != srs_success) {
            return srs_error_wrap(err, "handle fd=%d", cfd);
        }
    }
    
    return err;
}
<|MERGE_RESOLUTION|>--- conflicted
+++ resolved
@@ -113,29 +113,14 @@
 {
     srs_error_t err = srs_success;
     
-<<<<<<< HEAD
-    char port_string[8];
-    snprintf(port_string, sizeof(port_string), "%d", port);
-=======
     char sport[8];
     snprintf(sport, sizeof(sport), "%d", port);
     
->>>>>>> 19789d1c
     addrinfo hints;
     memset(&hints, 0, sizeof(hints));
     hints.ai_family   = AF_UNSPEC;
     hints.ai_socktype = SOCK_DGRAM;
     hints.ai_flags    = AI_NUMERICHOST;
-<<<<<<< HEAD
-    addrinfo* result  = NULL;
-    if(getaddrinfo(ip.c_str(), port_string, (const addrinfo*)&hints, &result) != 0) {
-        return srs_error_new(ERROR_SYSTEM_IP_INVALID, "bad address");
-    }
-    
-    if ((_fd = socket(result->ai_family, result->ai_socktype, result->ai_protocol)) == -1) {
-        freeaddrinfo(result);
-        return srs_error_new(ERROR_SOCKET_CREATE, "create linux socket error. ip=%s, port=%d", ip.c_str(), port);
-=======
     
     addrinfo* r  = NULL;
     SrsAutoFree(addrinfo, r);
@@ -145,22 +130,14 @@
     
     if ((_fd = socket(r->ai_family, r->ai_socktype, r->ai_protocol)) == -1) {
         return srs_error_new(ERROR_SOCKET_CREATE, "create socket. ip=%s, port=%d", ip.c_str(), port);
->>>>>>> 19789d1c
     }
 
     srs_fd_close_exec(_fd);
     srs_socket_reuse_addr(_fd);
     
-<<<<<<< HEAD
-    if (bind(_fd, result->ai_addr, result->ai_addrlen) == -1) {
-        freeaddrinfo(result);
-        return srs_error_new(ERROR_SOCKET_BIND, "bind socket error. ep=%s:%d", ip.c_str(), port);;
-=======
     if (bind(_fd, r->ai_addr, r->ai_addrlen) == -1) {
         return srs_error_new(ERROR_SOCKET_BIND, "bind socket. ep=%s:%d", ip.c_str(), port);;
->>>>>>> 19789d1c
-    }
-    freeaddrinfo(result);
+    }
     
     if ((_stfd = srs_netfd_open_socket(_fd)) == NULL){
         return srs_error_new(ERROR_ST_OPEN_SOCKET, "st open socket");
@@ -232,29 +209,14 @@
 {
     srs_error_t err = srs_success;
     
-<<<<<<< HEAD
-    char port_string[8];
-    snprintf(port_string, sizeof(port_string), "%d", port);
-=======
     char sport[8];
     snprintf(sport, sizeof(sport), "%d", port);
     
->>>>>>> 19789d1c
     addrinfo hints;
     memset(&hints, 0, sizeof(hints));
     hints.ai_family   = AF_UNSPEC;
     hints.ai_socktype = SOCK_STREAM;
     hints.ai_flags    = AI_NUMERICHOST;
-<<<<<<< HEAD
-    addrinfo* result  = NULL;
-    if(getaddrinfo(ip.c_str(), port_string, (const addrinfo*)&hints, &result) != 0) {
-        return srs_error_new(ERROR_SYSTEM_IP_INVALID, "bad address");
-    }
-    
-    if ((_fd = socket(result->ai_family, result->ai_socktype, result->ai_protocol)) == -1) {
-        freeaddrinfo(result);
-        return srs_error_new(ERROR_SOCKET_CREATE, "create linux socket error. ip=%s, port=%d", ip.c_str(), port);
-=======
     
     addrinfo* r = NULL;
     SrsAutoFree(addrinfo, r);
@@ -264,23 +226,14 @@
     
     if ((_fd = socket(r->ai_family, r->ai_socktype, r->ai_protocol)) == -1) {
         return srs_error_new(ERROR_SOCKET_CREATE, "create socket. ip=%s, port=%d", ip.c_str(), port);
->>>>>>> 19789d1c
     }
 
     srs_fd_close_exec(_fd);
     srs_socket_reuse_addr(_fd);
     
-<<<<<<< HEAD
-    if (bind(_fd, result->ai_addr, result->ai_addrlen) == -1) {
-        freeaddrinfo(result);
-        return srs_error_new(ERROR_SOCKET_BIND, "bind socket error. ep=%s:%d", ip.c_str(), port);;
-    }
-    freeaddrinfo(result);
-=======
     if (bind(_fd, r->ai_addr, r->ai_addrlen) == -1) {
         return srs_error_new(ERROR_SOCKET_BIND, "bind socket. ep=%s:%d", ip.c_str(), port);;
     }
->>>>>>> 19789d1c
 
     if (::listen(_fd, SERVER_LISTEN_BACKLOG) == -1) {
         return srs_error_new(ERROR_SOCKET_LISTEN, "listen socket");
