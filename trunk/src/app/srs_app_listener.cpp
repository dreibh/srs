/**
 * The MIT License (MIT)
 *
 * Copyright (c) 2013-2017 OSSRS(winlin)
 *
 * Permission is hereby granted, free of charge, to any person obtaining a copy of
 * this software and associated documentation files (the "Software"), to deal in
 * the Software without restriction, including without limitation the rights to
 * use, copy, modify, merge, publish, distribute, sublicense, and/or sell copies of
 * the Software, and to permit persons to whom the Software is furnished to do so,
 * subject to the following conditions:
 *
 * The above copyright notice and this permission notice shall be included in all
 * copies or substantial portions of the Software.
 *
 * THE SOFTWARE IS PROVIDED "AS IS", WITHOUT WARRANTY OF ANY KIND, EXPRESS OR
 * IMPLIED, INCLUDING BUT NOT LIMITED TO THE WARRANTIES OF MERCHANTABILITY, FITNESS
 * FOR A PARTICULAR PURPOSE AND NONINFRINGEMENT. IN NO EVENT SHALL THE AUTHORS OR
 * COPYRIGHT HOLDERS BE LIABLE FOR ANY CLAIM, DAMAGES OR OTHER LIABILITY, WHETHER
 * IN AN ACTION OF CONTRACT, TORT OR OTHERWISE, ARISING FROM, OUT OF OR IN
 * CONNECTION WITH THE SOFTWARE OR THE USE OR OTHER DEALINGS IN THE SOFTWARE.
 */

#include <neat-socketapi.h>
#include <srs_app_listener.hpp>

#include <sys/types.h>
#include <sys/socket.h>
#include <arpa/inet.h>
#include <signal.h>
#include <sys/types.h>
#include <sys/stat.h>
#include <fcntl.h>
#include <unistd.h>
#include <netdb.h>
using namespace std;

#include <srs_core_autofree.hpp>
#include <srs_kernel_log.hpp>
#include <srs_kernel_error.hpp>
#include <srs_app_server.hpp>
#include <srs_app_utility.hpp>

// set the max packet size.
#define SRS_UDP_MAX_PACKET_SIZE 65535

// sleep in ms for udp recv packet.
#define SrsUdpPacketRecvCycleMS 0

// nginx also set to 512
#define SERVER_LISTEN_BACKLOG 512

ISrsUdpHandler::ISrsUdpHandler()
{
}

ISrsUdpHandler::~ISrsUdpHandler()
{
}

srs_error_t ISrsUdpHandler::on_stfd_change(srs_netfd_t /*fd*/)
{
    return srs_success;
}

ISrsTcpHandler::ISrsTcpHandler()
{
}

ISrsTcpHandler::~ISrsTcpHandler()
{
}

SrsUdpListener::SrsUdpListener(ISrsUdpHandler* h, string i, int p)
{
    handler = h;
    ip = i;
    port = p;
    
    _fd = -1;
    _stfd = NULL;
    
    nb_buf = SRS_UDP_MAX_PACKET_SIZE;
    buf = new char[nb_buf];
    
    trd = new SrsDummyCoroutine();
}

SrsUdpListener::~SrsUdpListener()
{
    // close the stfd to trigger thread to interrupted.
    srs_close_stfd(_stfd);
    
    srs_freep(trd);
    
    // st does not close it sometimes,
    // close it manually.
    nsa_close(_fd);
    
    srs_freepa(buf);
}

int SrsUdpListener::fd()
{
    return _fd;
}

srs_netfd_t SrsUdpListener::stfd()
{
    return _stfd;
}

srs_error_t SrsUdpListener::listen()
{
    srs_error_t err = srs_success;
    
<<<<<<< HEAD
    char port_string[8];
    snprintf(port_string, sizeof(port_string), "%d", port);
=======
    char sport[8];
    snprintf(sport, sizeof(sport), "%d", port);
    
>>>>>>> 19789d1c
    addrinfo hints;
    memset(&hints, 0, sizeof(hints));
    hints.ai_family   = AF_UNSPEC;
    hints.ai_socktype = SOCK_DGRAM;
    hints.ai_flags    = AI_NUMERICHOST;
<<<<<<< HEAD
    addrinfo* result  = NULL;
    if(getaddrinfo(ip.c_str(), port_string, (const addrinfo*)&hints, &result) != 0) {
        return srs_error_new(ERROR_SYSTEM_IP_INVALID, "bad address");
    }
    
    if ((_fd = nsa_socket(result->ai_family, result->ai_socktype, result->ai_protocol, NULL)) == -1) {
        freeaddrinfo(result);
        return srs_error_new(ERROR_SOCKET_CREATE, "create linux socket error. ip=%s, port=%d", ip.c_str(), port);
=======
    
    addrinfo* r  = NULL;
    SrsAutoFree(addrinfo, r);
    if(getaddrinfo(ip.c_str(), sport, (const addrinfo*)&hints, &r) != 0) {
        return srs_error_new(ERROR_SYSTEM_IP_INVALID, "get address info");
    }
    
    if ((_fd = socket(r->ai_family, r->ai_socktype, r->ai_protocol)) == -1) {
        return srs_error_new(ERROR_SOCKET_CREATE, "create socket. ip=%s, port=%d", ip.c_str(), port);
>>>>>>> 19789d1c
    }

    srs_fd_close_exec(_fd);
    srs_socket_reuse_addr(_fd);
    
<<<<<<< HEAD
    if (nsa_bind(_fd, result->ai_addr, result->ai_addrlen, NULL, 0) == -1) {
        freeaddrinfo(result);
        return srs_error_new(ERROR_SOCKET_BIND, "bind socket error. ep=%s:%d", ip.c_str(), port);;
=======
    if (bind(_fd, r->ai_addr, r->ai_addrlen) == -1) {
        return srs_error_new(ERROR_SOCKET_BIND, "bind socket. ep=%s:%d", ip.c_str(), port);;
>>>>>>> 19789d1c
    }
    freeaddrinfo(result);
    
    if ((_stfd = srs_netfd_open_socket(_fd)) == NULL){
        return srs_error_new(ERROR_ST_OPEN_SOCKET, "st open socket");
    }
    
    srs_freep(trd);
    trd = new SrsSTCoroutine("udp", this);
    if ((err = trd->start()) != srs_success) {
        return srs_error_wrap(err, "start thread");
    }
    
    return err;
}

srs_error_t SrsUdpListener::cycle()
{
    srs_error_t err = srs_success;
    
    while (true) {
        if ((err = trd->pull()) != srs_success) {
            return srs_error_wrap(err, "udp listener");
        }
        
        sockaddr_storage from;
        int nb_from = sizeof(from);
        int nread = 0;
        
        if ((nread = srs_recvfrom(_stfd, buf, nb_buf, (sockaddr*)&from, &nb_from, SRS_UTIME_NO_TIMEOUT)) <= 0) {
            return srs_error_new(ERROR_SOCKET_READ, "udp read, nread=%d", nread);
        }
        
        if ((err = handler->on_udp_packet((const sockaddr*)&from, nb_from, buf, nread)) != srs_success) {
            return srs_error_wrap(err, "handle packet %d bytes", nread);
        }
        
        if (SrsUdpPacketRecvCycleMS > 0) {
            srs_usleep(SrsUdpPacketRecvCycleMS * 1000);
        }
    }
    
    return err;
}

SrsTcpListener::SrsTcpListener(ISrsTcpHandler* h, string i, int p)
{
    handler = h;
    ip = i;
    port = p;
    
    _fd = -1;
    _stfd = NULL;
    
    trd = new SrsDummyCoroutine();
}

SrsTcpListener::~SrsTcpListener()
{
    srs_freep(trd);
    
    srs_close_stfd(_stfd);
}

int SrsTcpListener::fd()
{
    return _fd;
}

static const char* propertiesTCP = "{\
    \"transport\": [\
        {\
            \"value\": \"MPTCP\",\
            \"precedence\": 1\
        },\
        {\
            \"value\": \"TCP\",\
            \"precedence\": 1\
        }\
    ]\
}";\

srs_error_t SrsTcpListener::listen()
{
    srs_error_t err = srs_success;
    
<<<<<<< HEAD
    char port_string[8];
    snprintf(port_string, sizeof(port_string), "%d", port);
=======
    char sport[8];
    snprintf(sport, sizeof(sport), "%d", port);
    
>>>>>>> 19789d1c
    addrinfo hints;
    memset(&hints, 0, sizeof(hints));
    hints.ai_family   = AF_UNSPEC;
    hints.ai_socktype = SOCK_STREAM;
    hints.ai_flags    = AI_NUMERICHOST;
<<<<<<< HEAD
    addrinfo* result  = NULL;
    if(getaddrinfo(ip.c_str(), port_string, (const addrinfo*)&hints, &result) != 0) {
        return srs_error_new(ERROR_SYSTEM_IP_INVALID, "bad address");
    }
    
    if ((_fd = nsa_socket(result->ai_family, result->ai_socktype, result->ai_protocol, propertiesTCP)) == -1) {
        freeaddrinfo(result);
        return srs_error_new(ERROR_SOCKET_CREATE, "create linux socket error. ip=%s, port=%d", ip.c_str(), port);
=======
    
    addrinfo* r = NULL;
    SrsAutoFree(addrinfo, r);
    if(getaddrinfo(ip.c_str(), sport, (const addrinfo*)&hints, &r) != 0) {
        return srs_error_new(ERROR_SYSTEM_IP_INVALID, "get address info");
    }
    
    if ((_fd = socket(r->ai_family, r->ai_socktype, r->ai_protocol)) == -1) {
        return srs_error_new(ERROR_SOCKET_CREATE, "create socket. ip=%s, port=%d", ip.c_str(), port);
>>>>>>> 19789d1c
    }

    srs_fd_close_exec(_fd);
    srs_socket_reuse_addr(_fd);
    
<<<<<<< HEAD
    if (nsa_bind(_fd, result->ai_addr, result->ai_addrlen, NULL, 0) == -1) {
        freeaddrinfo(result);
        return srs_error_new(ERROR_SOCKET_BIND, "bind socket error. ep=%s:%d", ip.c_str(), port);;
    }
    freeaddrinfo(result);

    if (::nsa_listen(_fd, SERVER_LISTEN_BACKLOG) == -1) {
=======
    if (bind(_fd, r->ai_addr, r->ai_addrlen) == -1) {
        return srs_error_new(ERROR_SOCKET_BIND, "bind socket. ep=%s:%d", ip.c_str(), port);;
    }

    if (::listen(_fd, SERVER_LISTEN_BACKLOG) == -1) {
>>>>>>> 19789d1c
        return srs_error_new(ERROR_SOCKET_LISTEN, "listen socket");
    }
    
    if ((_stfd = srs_netfd_open_socket(_fd)) == NULL){
        return srs_error_new(ERROR_ST_OPEN_SOCKET, "st open socket");
    }
    
    srs_freep(trd);
    trd = new SrsSTCoroutine("tcp", this);
    if ((err = trd->start()) != srs_success) {
        return srs_error_wrap(err, "start coroutine");
    }
    
    return err;
}

srs_error_t SrsTcpListener::cycle()
{
    srs_error_t err = srs_success;
    
    while (true) {
        if ((err = trd->pull()) != srs_success) {
            return srs_error_wrap(err, "tcp listener");
        }
        
        srs_netfd_t cstfd = srs_accept(_stfd, NULL, NULL, SRS_UTIME_NO_TIMEOUT);
        if(cstfd == NULL){
            return srs_error_new(ERROR_SOCKET_CREATE, "accept failed");
        }
        
        int cfd = srs_netfd_fileno(cstfd);
        srs_fd_close_exec(cfd);
        
        if ((err = handler->on_tcp_client(cstfd)) != srs_success) {
            return srs_error_wrap(err, "handle fd=%d", cfd);
        }
    }
    
    return err;
}
<|MERGE_RESOLUTION|>--- conflicted
+++ resolved
@@ -114,29 +114,14 @@
 {
     srs_error_t err = srs_success;
     
-<<<<<<< HEAD
-    char port_string[8];
-    snprintf(port_string, sizeof(port_string), "%d", port);
-=======
     char sport[8];
     snprintf(sport, sizeof(sport), "%d", port);
     
->>>>>>> 19789d1c
     addrinfo hints;
     memset(&hints, 0, sizeof(hints));
     hints.ai_family   = AF_UNSPEC;
     hints.ai_socktype = SOCK_DGRAM;
     hints.ai_flags    = AI_NUMERICHOST;
-<<<<<<< HEAD
-    addrinfo* result  = NULL;
-    if(getaddrinfo(ip.c_str(), port_string, (const addrinfo*)&hints, &result) != 0) {
-        return srs_error_new(ERROR_SYSTEM_IP_INVALID, "bad address");
-    }
-    
-    if ((_fd = nsa_socket(result->ai_family, result->ai_socktype, result->ai_protocol, NULL)) == -1) {
-        freeaddrinfo(result);
-        return srs_error_new(ERROR_SOCKET_CREATE, "create linux socket error. ip=%s, port=%d", ip.c_str(), port);
-=======
     
     addrinfo* r  = NULL;
     SrsAutoFree(addrinfo, r);
@@ -144,24 +129,16 @@
         return srs_error_new(ERROR_SYSTEM_IP_INVALID, "get address info");
     }
     
-    if ((_fd = socket(r->ai_family, r->ai_socktype, r->ai_protocol)) == -1) {
+    if ((_fd = nsa_socket(r->ai_family, r->ai_socktype, r->ai_protocol, NULL)) == -1) {
         return srs_error_new(ERROR_SOCKET_CREATE, "create socket. ip=%s, port=%d", ip.c_str(), port);
->>>>>>> 19789d1c
     }
 
     srs_fd_close_exec(_fd);
     srs_socket_reuse_addr(_fd);
-    
-<<<<<<< HEAD
-    if (nsa_bind(_fd, result->ai_addr, result->ai_addrlen, NULL, 0) == -1) {
-        freeaddrinfo(result);
-        return srs_error_new(ERROR_SOCKET_BIND, "bind socket error. ep=%s:%d", ip.c_str(), port);;
-=======
-    if (bind(_fd, r->ai_addr, r->ai_addrlen) == -1) {
+
+    if (nsa_bind(_fd, r->ai_addr, r->ai_addrlen, NULL, 0) == -1) {
         return srs_error_new(ERROR_SOCKET_BIND, "bind socket. ep=%s:%d", ip.c_str(), port);;
->>>>>>> 19789d1c
-    }
-    freeaddrinfo(result);
+    }
     
     if ((_stfd = srs_netfd_open_socket(_fd)) == NULL){
         return srs_error_new(ERROR_ST_OPEN_SOCKET, "st open socket");
@@ -246,29 +223,14 @@
 {
     srs_error_t err = srs_success;
     
-<<<<<<< HEAD
-    char port_string[8];
-    snprintf(port_string, sizeof(port_string), "%d", port);
-=======
     char sport[8];
     snprintf(sport, sizeof(sport), "%d", port);
     
->>>>>>> 19789d1c
     addrinfo hints;
     memset(&hints, 0, sizeof(hints));
     hints.ai_family   = AF_UNSPEC;
     hints.ai_socktype = SOCK_STREAM;
     hints.ai_flags    = AI_NUMERICHOST;
-<<<<<<< HEAD
-    addrinfo* result  = NULL;
-    if(getaddrinfo(ip.c_str(), port_string, (const addrinfo*)&hints, &result) != 0) {
-        return srs_error_new(ERROR_SYSTEM_IP_INVALID, "bad address");
-    }
-    
-    if ((_fd = nsa_socket(result->ai_family, result->ai_socktype, result->ai_protocol, propertiesTCP)) == -1) {
-        freeaddrinfo(result);
-        return srs_error_new(ERROR_SOCKET_CREATE, "create linux socket error. ip=%s, port=%d", ip.c_str(), port);
-=======
     
     addrinfo* r = NULL;
     SrsAutoFree(addrinfo, r);
@@ -276,29 +238,18 @@
         return srs_error_new(ERROR_SYSTEM_IP_INVALID, "get address info");
     }
     
-    if ((_fd = socket(r->ai_family, r->ai_socktype, r->ai_protocol)) == -1) {
+    if ((_fd = nsa_socket(r->ai_family, r->ai_socktype, r->ai_protocol, propertiesTCP)) == -1) {
         return srs_error_new(ERROR_SOCKET_CREATE, "create socket. ip=%s, port=%d", ip.c_str(), port);
->>>>>>> 19789d1c
     }
 
     srs_fd_close_exec(_fd);
     srs_socket_reuse_addr(_fd);
     
-<<<<<<< HEAD
-    if (nsa_bind(_fd, result->ai_addr, result->ai_addrlen, NULL, 0) == -1) {
-        freeaddrinfo(result);
-        return srs_error_new(ERROR_SOCKET_BIND, "bind socket error. ep=%s:%d", ip.c_str(), port);;
-    }
-    freeaddrinfo(result);
+    if (nsa_bind(_fd, r->ai_addr, r->ai_addrlen, NULL, 0) == -1) {
+        return srs_error_new(ERROR_SOCKET_BIND, "bind socket. ep=%s:%d", ip.c_str(), port);;
+    }
 
     if (::nsa_listen(_fd, SERVER_LISTEN_BACKLOG) == -1) {
-=======
-    if (bind(_fd, r->ai_addr, r->ai_addrlen) == -1) {
-        return srs_error_new(ERROR_SOCKET_BIND, "bind socket. ep=%s:%d", ip.c_str(), port);;
-    }
-
-    if (::listen(_fd, SERVER_LISTEN_BACKLOG) == -1) {
->>>>>>> 19789d1c
         return srs_error_new(ERROR_SOCKET_LISTEN, "listen socket");
     }
     
