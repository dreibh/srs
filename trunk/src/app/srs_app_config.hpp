--- conflicted
+++ resolved
@@ -618,11 +618,8 @@
      * ignore if empty string.
      */
     virtual std::string         get_work_dir();
-<<<<<<< HEAD
-=======
     // whether use asprocess mode.
     virtual bool                get_asprocess();
->>>>>>> 07fe35f1
 // stream_caster section
 public:
     /**
