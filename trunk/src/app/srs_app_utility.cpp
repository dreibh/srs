--- conflicted
+++ resolved
@@ -1120,25 +1120,7 @@
     // discovery client information
     sockaddr_storage addr;
     socklen_t addrlen = sizeof(addr);
-<<<<<<< HEAD
     if (nsa_getsockname(fd, (sockaddr*)&addr, &addrlen) == -1) {
-        return "";
-    }
-    srs_verbose("get local ip success.");
-
-    char address_string[64];
-    const int success = getnameinfo((const sockaddr*)&addr, addrlen, 
-                                    (char*)&address_string, sizeof(address_string),
-                                    NULL, 0,
-                                    NI_NUMERICHOST);    
-    if(success != 0) {
-        return "";
-    }
-
-    srs_verbose("get local ip of client ip=%s, fd=%d", address_string, fd);
-    return std::string(address_string);
-=======
-    if (getsockname(fd, (sockaddr*)&addr, &addrlen) == -1) {
         return "";
     }
 
@@ -1151,7 +1133,6 @@
     }
 
     return std::string(saddr);
->>>>>>> 19789d1c
 }
 
 int srs_get_local_port(int fd)
@@ -1162,10 +1143,6 @@
     if (nsa_getsockname(fd, (sockaddr*)&addr, &addrlen) == -1) {
         return 0;
     }
-<<<<<<< HEAD
-    srs_verbose("get local ip success.");
-=======
->>>>>>> 19789d1c
 
     int port = 0;
     switch(addr.ss_family) {
@@ -1177,10 +1154,6 @@
          break;
     }
 
-<<<<<<< HEAD
-    srs_verbose("get local port of client port=%s, fd=%d", port, fd);
-=======
->>>>>>> 19789d1c
     return port;
 }
 
@@ -1189,25 +1162,7 @@
     // discovery client information
     sockaddr_storage addr;
     socklen_t addrlen = sizeof(addr);
-<<<<<<< HEAD
     if (nsa_getsockname(fd, (sockaddr*)&addr, &addrlen) == -1) {
-        return "";
-    }
-    srs_verbose("get peer ip success.");
-
-    char address_string[64];
-    const int success = getnameinfo((const sockaddr*)&addr, addrlen, 
-                                    (char*)&address_string, sizeof(address_string),
-                                    NULL, 0,
-                                    NI_NUMERICHOST);    
-    if(success != 0) {
-        return "";
-    }
-
-    srs_verbose("get peer ip of client ip=%s, fd=%d", address_string, fd);
-    return std::string(address_string);
-=======
-    if (getsockname(fd, (sockaddr*)&addr, &addrlen) == -1) {
         return "";
     }
 
@@ -1220,7 +1175,6 @@
     }
 
     return std::string(saddr);
->>>>>>> 19789d1c
 }
 
 bool srs_is_digit_number(const string& str)
