--- conflicted
+++ resolved
@@ -1138,11 +1138,7 @@
         }
         
         // TODO: support listen at <[ip:]port>
-<<<<<<< HEAD
-        if ((err = listener->listen( (srs_check_ipv6() ? "::" : "0.0.0.0"), port)) != srs_success) {
-=======
         if ((err = listener->listen(srs_any_address4listener(), port)) != srs_success) {
->>>>>>> 19789d1c
             return srs_error_wrap(err, "listen at %d", port);
         }
     }
